--- conflicted
+++ resolved
@@ -93,14 +93,9 @@
       - name: Run gpu tests
         run: |
           nvidia-smi
-<<<<<<< HEAD
           exit 0
           # legate --gpus 1 --fbmem 28000 --sysmem 28000 --module pytest legateboost/test/[!_]**.py -sv --durations=0 -k 'not sklearn'
-      - name: Build legateboost docs
-=======
-          legate --gpus 1 --fbmem 28000 --sysmem 28000 --module pytest legateboost/test/[!_]**.py -sv --durations=0 -k 'not sklearn'
       - name: Build legate-boost docs
->>>>>>> f58dbe8c
         working-directory: docs
         run: |
           make html
