--- conflicted
+++ resolved
@@ -85,7 +85,6 @@
   #           --file-key all \
   #           --matrix "cuda=${CUDA_VERSION};arch=$(arch)" | tee /tmp/env.yaml
 
-<<<<<<< HEAD
   #         # update the current environment (instead of creating a new one), as that
   #         # persists across all steps
   #         mamba env update \
@@ -120,43 +119,6 @@
       # - uses: actions/upload-pages-artifact@v3
       #   with:
       #     path: docs/build/html
-=======
-          # update the current environment (instead of creating a new one), as that
-          # persists across all steps
-          mamba env update \
-            --name base \
-            --file /tmp/env.yaml
-      - name: Type check legate-boost
-        run: |
-          ci/run_mypy.sh
-      - name: Build legate-boost
-        env:
-          CUDAARCHS: '70;80'
-        run: |
-          ci/build_wheel.sh
-      - uses: actions/upload-artifact@v4
-        with:
-          name: legateboost-wheel
-          path: dist/legate_boost*.whl
-          if-no-files-found: error
-      - name: Install legate-boost
-        run: |
-          python -m pip install --no-deps dist/*.whl
-      - name: Run cpu tests
-        run: |
-          ci/run_pytests_cpu.sh
-      - name: Run gpu tests
-        run: |
-          ci/run_pytests_gpu.sh
-      - name: Build legate-boost docs
-        working-directory: docs
-        run: |
-          make html
-      - uses: actions/upload-pages-artifact@v3
-        with:
-          path: docs/build/html
->>>>>>> 63851d79
-
 
   deploy:
     needs:
