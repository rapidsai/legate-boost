name: legateboost build/test

concurrency:
  group: ci-on-${{ github.event_name }}-from-${{ github.ref_name }}
  cancel-in-progress: true

on:
  push:
    branches:
      - "pull-request/[0-9]+"
      - "branch-*"
      - "main"
jobs:
  pre-commit:
    runs-on: ubuntu-latest
    steps:
    - uses: actions/checkout@v4
    - uses: actions/setup-python@v5
    - uses: pre-commit/action@v3.0.1

  build-test:
    needs: [pre-commit]
    defaults:
      run:
        shell: bash -el {0}
    runs-on: linux-amd64-gpu-v100-latest-1
    env:
      CONDA_PREFIX: /opt/conda
    container:
      image: rapidsai/devcontainers:24.08-cpp-cuda11.8-mambaforge-ubuntu22.04
      env:
        NVIDIA_VISIBLE_DEVICES: ${{ env.NVIDIA_VISIBLE_DEVICES }} # GPU jobs must set this container env variable
    steps:
      - name: Checkout legateboost
        uses: actions/checkout@v4
        with:
          lfs: true
      - name: Install legate/cunumeric
        run: |
          mamba install --yes -c rapidsai \
            'rapids-dependency-file-generator>=1.14.0'

          rapids-dependency-file-generator \
            --output conda \
            --file-key all \
            --matrix "cuda=${CUDA_VERSION};arch=$(arch)" | tee /tmp/env.yaml

          # update the current environment (instead of creating a new one), as that
          # persists across all steps
          mamba env update \
            --name base \
            --file /tmp/env.yaml
      - name: Type check legateboost
        run: |
          mypy ./legateboost --config-file ./setup.cfg --exclude=legateboost/test --exclude=install_info
      - name: Build legateboost
        env:
          CUDAARCHS: '70;80'
        run: |
          ./build.sh
<<<<<<< HEAD
          python -m build --no-isolation --skip-dependency-check --wheel
      - uses: actions/upload-artifact@v3
=======
          python -m build -n --wheel
      - uses: actions/upload-artifact@v4
>>>>>>> 350db47e
        with:
          name: legateboost-wheel
          path: dist/legateboost*.whl
      - name: Run cpu tests
        run: |
          legate --sysmem 28000 --module pytest legateboost/test/[!_]**.py -sv --durations=0
      - name: Run gpu tests
        run: |
          nvidia-smi
          legate --gpus 1 --fbmem 28000 --sysmem 28000 --module pytest legateboost/test/[!_]**.py -sv --durations=0 -k 'not sklearn'
      - name: Build legateboost docs
        working-directory: docs
        run: |
          make html
      - uses: actions/upload-pages-artifact@v3
        with:
          path: docs/build


  deploy:
    needs: build-test
    # only main branch uploads docs
    if: github.ref == 'refs/heads/main' && github.event_name == 'push'

    # Grant GITHUB_TOKEN the permissions required to make a Pages deployment
    permissions:
      pages: write      # to deploy to Pages
      id-token: write   # to verify the deployment originates from an appropriate source

    # Deploy to the github-pages environment
    environment:
      name: github-pages
      url: ${{ steps.deployment.outputs.page_url }}

    # Specify runner + deployment step
    runs-on: ubuntu-latest
    steps:
      - name: Deploy to GitHub Pages
        id: deployment
        uses: actions/deploy-pages@v4<|MERGE_RESOLUTION|>--- conflicted
+++ resolved
@@ -58,13 +58,8 @@
           CUDAARCHS: '70;80'
         run: |
           ./build.sh
-<<<<<<< HEAD
           python -m build --no-isolation --skip-dependency-check --wheel
-      - uses: actions/upload-artifact@v3
-=======
-          python -m build -n --wheel
       - uses: actions/upload-artifact@v4
->>>>>>> 350db47e
         with:
           name: legateboost-wheel
           path: dist/legateboost*.whl
