name: legate-boost build/test

concurrency:
  group: ci-on-${{ github.event_name }}-from-${{ github.ref_name }}
  cancel-in-progress: true

on:
  push:
    branches:
      - "pull-request/[0-9]+"
      - "main"

<<<<<<< HEAD
env:
  # where conda-build puts files it creates
  RAPIDS_CONDA_BLD_OUTPUT_DIR: /tmp/conda-bld-output
  # where jobs that download conda packages store the local channel
  RAPIDS_LOCAL_CONDA_CHANNEL: /tmp/local-conda-packages

=======
>>>>>>> b9000ced
jobs:

  # group together all jobs that must pass for a PR to be merged
  # (for use by branch protections)
  pr-builder:
    # skip on builds from merges to main
    if: github.ref != 'refs/heads/main'
    needs:
      - pre-commit
      - conda-python-build
      - conda-python-tests-cpu
      - conda-python-tests-gpu
      - docs-build
    uses: rapidsai/shared-workflows/.github/workflows/pr-builder.yaml@branch-24.10

  pre-commit:
    runs-on: ubuntu-latest
    steps:
    - uses: actions/checkout@v4
    - uses: pre-commit/action@v3.0.1

  conda-python-build:
    needs:
      - pre-commit
    strategy:
      fail-fast: false
      # available legate-core and cunumeric packages:
      #
      #   * https://anaconda.org/legate/legate-core
      #   * https://anaconda.org/legate/cunumeric
      #
      # Valid set of RAPIDS ci-conda image tags:
      #
      #   * https://hub.docker.com/r/rapidsai/ci-conda/tags
      matrix:
        ARCH:
          - "amd64"
        CUDA_VER:
          - "12.5.1"
        PY_VER:
          - "3.10"
          - "3.11"
          - "3.12"
    runs-on: linux-${{ matrix.ARCH }}-cpu4
    container:
      image: "rapidsai/ci-conda:cuda${{ matrix.CUDA_VER }}-ubuntu22.04-py${{ matrix.PY_VER }}"
    steps:
      - uses: actions/checkout@v4
        with:
          fetch-depth: 0
          # the notebooks and PNG files stored in git LFS aren't necessary for package-building
          lfs: false
      - name: build
        run: |
          ci/build_python.sh
      - name: upload
        uses: actions/upload-artifact@v4
        with:
          name: legate-boost-conda-cuda${{ matrix.CUDA_VER }}-${{ matrix.ARCH }}-py${{ matrix.PY_VER }}
          path: ${{ env.RAPIDS_CONDA_BLD_OUTPUT_DIR }}
          if-no-files-found: error

  conda-python-tests-cpu:
    needs:
      - pre-commit
      - conda-python-build
    strategy:
      fail-fast: false
      matrix:
        include:
          - ARCH: "amd64"
            CUDA_VER: "12.5.1"
            PY_VER: "3.11"
    runs-on: linux-${{ matrix.ARCH }}-cpu16
    container:
      image: "rapidsai/ci-conda:cuda${{ matrix.CUDA_VER }}-ubuntu22.04-py${{ matrix.PY_VER }}"
    steps:
      - name: install git-lfs
        run: |
          conda install --yes \
            -c conda-forge \
              git-lfs
      - uses: actions/checkout@v4
        with:
          fetch-depth: 0
          lfs: true
      - name: download conda packages
        uses: actions/download-artifact@v4
        with:
          name: legate-boost-conda-cuda${{ matrix.CUDA_VER }}-${{ matrix.ARCH }}-py${{ matrix.PY_VER }}
          path: ${{ env.RAPIDS_LOCAL_CONDA_CHANNEL }}
          github-token: ${{ secrets.GITHUB_TOKEN }}
          repository: ${{ github.repository }}
          run-id: ${{ github.run_id }}
      - name: test
        run: |
          ci/test_python_cpu.sh

  conda-python-tests-gpu:
    needs:
      - pre-commit
      - conda-python-build
    strategy:
      fail-fast: false
      # As of the last time this was updated, legate-core / cunumeric packages were published for only:
      #
      #  * architectures: amd64 only
      #  * CUDA: >=12.2
      #  * Python: 3.10, 3.11, 3.12
      #
      # Valid set of RAPIDS ci-conda image tags: https://hub.docker.com/r/rapidsai/ci-conda/tags
      matrix:
        include:
          - ARCH: "amd64"
            CUDA_VER: "12.5.1"
            PY_VER: "3.10"
    runs-on: linux-${{ matrix.ARCH }}-gpu-v100-latest-1
    container:
      image: "rapidsai/ci-conda:cuda${{ matrix.CUDA_VER }}-ubuntu22.04-py${{ matrix.PY_VER }}"
      env:
        NVIDIA_VISIBLE_DEVICES: ${{ env.NVIDIA_VISIBLE_DEVICES }}
    steps:
      - name: install git-lfs
        run: |
          conda install --yes \
            -c conda-forge \
              git-lfs
      - uses: actions/checkout@v4
        with:
          fetch-depth: 0
          lfs: true
      - name: download conda packages
        uses: actions/download-artifact@v4
        with:
          name: legate-boost-conda-cuda${{ matrix.CUDA_VER }}-${{ matrix.ARCH }}-py${{ matrix.PY_VER }}
          path: ${{ env.RAPIDS_LOCAL_CONDA_CHANNEL }}
          github-token: ${{ secrets.GITHUB_TOKEN }}
          repository: ${{ github.repository }}
          run-id: ${{ github.run_id }}
      - name: test
        run: |
          ci/test_python_gpu.sh

  docs-build:
    needs:
      - conda-python-build
    runs-on: linux-amd64-cpu4
    strategy:
      matrix:
        include:
          - ARCH: amd64
            CUDA_VER: "12.5.1"
            PY_VER: "3.12"
    container:
      image: "rapidsai/ci-conda:cuda${{ matrix.CUDA_VER }}-ubuntu22.04-py${{ matrix.PY_VER }}"
    steps:
      - name: install git-lfs
        run: |
<<<<<<< HEAD
          conda install --yes \
            -c conda-forge \
              git-lfs
      - uses: actions/checkout@v4
        with:
          fetch-depth: 0
          lfs: true
      - name: download conda packages
        uses: actions/download-artifact@v4
        with:
          name: legate-boost-conda-cuda${{ matrix.CUDA_VER }}-${{ matrix.ARCH }}-py${{ matrix.PY_VER }}
          path: ${{ env.RAPIDS_LOCAL_CONDA_CHANNEL }}
          github-token: ${{ secrets.GITHUB_TOKEN }}
          repository: ${{ github.repository }}
          run-id: ${{ github.run_id }}
      - name: build docs
=======
          ci/run_pytests_gpu.sh
      - name: Build legate-boost docs
>>>>>>> b9000ced
        run: |
          ci/build_docs.sh
      - uses: actions/upload-pages-artifact@v3
        with:
          path: docs/build/html

  deploy:
    needs:
      - conda-python-build
      - conda-python-tests-cpu
      - conda-python-tests-gpu
      - docs-build

    # only main branch uploads docs
    if: github.ref == 'refs/heads/main' && github.event_name == 'push'

    # Grant GITHUB_TOKEN the permissions required to make a Pages deployment
    permissions:
      pages: write      # to deploy to Pages
      id-token: write   # to verify the deployment originates from an appropriate source

    # Deploy to the github-pages environment
    environment:
      name: github-pages
      url: ${{ steps.deployment.outputs.page_url }}

    # Specify runner + deployment step
    runs-on: ubuntu-latest
    steps:
      - name: Deploy to GitHub Pages
        id: deployment
        uses: actions/deploy-pages@v4<|MERGE_RESOLUTION|>--- conflicted
+++ resolved
@@ -10,15 +10,12 @@
       - "pull-request/[0-9]+"
       - "main"
 
-<<<<<<< HEAD
 env:
   # where conda-build puts files it creates
   RAPIDS_CONDA_BLD_OUTPUT_DIR: /tmp/conda-bld-output
   # where jobs that download conda packages store the local channel
   RAPIDS_LOCAL_CONDA_CHANNEL: /tmp/local-conda-packages
 
-=======
->>>>>>> b9000ced
 jobs:
 
   # group together all jobs that must pass for a PR to be merged
@@ -177,7 +174,6 @@
     steps:
       - name: install git-lfs
         run: |
-<<<<<<< HEAD
           conda install --yes \
             -c conda-forge \
               git-lfs
@@ -194,10 +190,6 @@
           repository: ${{ github.repository }}
           run-id: ${{ github.run_id }}
       - name: build docs
-=======
-          ci/run_pytests_gpu.sh
-      - name: Build legate-boost docs
->>>>>>> b9000ced
         run: |
           ci/build_docs.sh
       - uses: actions/upload-pages-artifact@v3
