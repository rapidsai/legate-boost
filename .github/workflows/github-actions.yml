name: legate-boost build/test

concurrency:
  group: ci-on-${{ github.event_name }}-from-${{ github.ref_name }}
  cancel-in-progress: true

on:
  push:
    branches:
      - "pull-request/[0-9]+"
      - "branch-*"
      - "main"
jobs:
  pre-commit:
    runs-on: ubuntu-latest
    steps:
    - uses: actions/checkout@v4
    - uses: pre-commit/action@v3.0.1

  build-test:
    needs: [pre-commit]
    defaults:
      run:
        shell: bash -el {0}
    runs-on: linux-amd64-gpu-v100-latest-1
    env:
      CONDA_PREFIX: /opt/conda
    container:
      image: rapidsai/ci-conda:cuda12.0.1-ubuntu22.04-py3.11
      env:
        NVIDIA_VISIBLE_DEVICES: ${{ env.NVIDIA_VISIBLE_DEVICES }} # GPU jobs must set this container env variable
        PYTHON_VERSION: 3.11
    steps:
      - name: Set up git-lfs
        run: |
          conda install --yes -c conda-forge git-lfs
      - name: Checkout legate-boost
        uses: actions/checkout@v4
        with:
          lfs: true
      - name: Install legate/cunumeric
        run: |
          mamba install --yes -c rapidsai \
            'rapids-dependency-file-generator>=1.14.0'

          rapids-dependency-file-generator \
            --output conda \
            --file-key all \
<<<<<<< HEAD
            --matrix "cuda=${CUDA_VERSION%.*};arch=$(arch)" | tee /tmp/env.yaml
=======
            --matrix "cuda=${CUDA_VERSION};arch=$(arch);py=${PYTHON_VERSION}" | tee /tmp/env.yaml
>>>>>>> 2a05b1ef

          # update the current environment (instead of creating a new one), as that
          # persists across all steps
          mamba env update \
            --name base \
            --file /tmp/env.yaml
      - name: Type check legate-boost
        run: |
          ci/run_mypy.sh
      - name: Build legate-boost
        env:
          CUDAARCHS: '70;80'
        run: |
          ci/build_wheel.sh
      - uses: actions/upload-artifact@v4
        with:
          name: legateboost-wheel
          path: dist/legate_boost*.whl
          if-no-files-found: error
      - name: Install legate-boost
        run: |
          python -m pip install --no-deps dist/*.whl
      - name: Run cpu tests
        run: |
          ci/run_pytests_cpu.sh
      - name: Run gpu tests
        run: |
          ci/run_pytests_gpu.sh
      - name: Build legate-boost docs
        working-directory: docs
        run: |
          make html
      - uses: actions/upload-pages-artifact@v3
        with:
          path: docs/build/html


  deploy:
    needs: build-test
    # only main branch uploads docs
    if: github.ref == 'refs/heads/main' && github.event_name == 'push'

    # Grant GITHUB_TOKEN the permissions required to make a Pages deployment
    permissions:
      pages: write      # to deploy to Pages
      id-token: write   # to verify the deployment originates from an appropriate source

    # Deploy to the github-pages environment
    environment:
      name: github-pages
      url: ${{ steps.deployment.outputs.page_url }}

    # Specify runner + deployment step
    runs-on: ubuntu-latest
    steps:
      - name: Deploy to GitHub Pages
        id: deployment
        uses: actions/deploy-pages@v4<|MERGE_RESOLUTION|>--- conflicted
+++ resolved
@@ -46,11 +46,7 @@
           rapids-dependency-file-generator \
             --output conda \
             --file-key all \
-<<<<<<< HEAD
-            --matrix "cuda=${CUDA_VERSION%.*};arch=$(arch)" | tee /tmp/env.yaml
-=======
-            --matrix "cuda=${CUDA_VERSION};arch=$(arch);py=${PYTHON_VERSION}" | tee /tmp/env.yaml
->>>>>>> 2a05b1ef
+            --matrix "cuda=${CUDA_VERSION%.*};arch=$(arch);py=${PYTHON_VERSION}" | tee /tmp/env.yaml
 
           # update the current environment (instead of creating a new one), as that
           # persists across all steps
