--- conflicted
+++ resolved
@@ -118,12 +118,8 @@
       - name: Run cpu tests
         working-directory: lib/python3.10/site-packages
         run: |
-<<<<<<< HEAD
-          legate --cpus 16 --sysmem 16000 --module pytest legateboost/test -sv --durations=0
-=======
           pip install hypothesis
           legate --sysmem 16000 --module pytest legateboost/test -sv --durations=0
->>>>>>> 1ec46d80
       - name: Run cpu multi-node tests
         working-directory: lib/python3.10/site-packages
         run: |
