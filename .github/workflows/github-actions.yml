name: legate-boost build/test

concurrency:
  group: ci-on-${{ github.event_name }}-from-${{ github.ref_name }}
  cancel-in-progress: true

on:
  push:
    branches:
      - "pull-request/[0-9]+"
      - "branch-*"
      - "main"
jobs:
  pre-commit:
    runs-on: ubuntu-latest
    steps:
<<<<<<< HEAD
    - name: short-circuit
      run: exit 0
    # - uses: actions/checkout@v4
    # - uses: actions/setup-python@v5
    # - uses: pre-commit/action@v3.0.1
=======
    - uses: actions/checkout@v4
    - uses: pre-commit/action@v3.0.1
>>>>>>> 0c12b060

  conda-python-build:
    needs: [pre-commit]
    uses: rapidsai/shared-workflows/.github/workflows/conda-python-build.yaml@branch-24.10
    with:
      build_type: pull-request
      # legion-core=24.06:
      #
      #   * ... only supports Python 3.10+
      #   * ... only support x86_64
      #
      # this filters down to the jobs in the RAPIDS test matrix which match those constraints
      #
      # TODO: build against more Python and CUDA versions (remove those last conditions)
      matrix_filter: map(select(.PY_VER != "3.9") | select(.ARCH != "arm64") | select(.CUDA_VER == "11.8.0") | select(.PY_VER == "3.10"))
      # TODO: revert this... building should not require a GPU.
      #       Just adding this because import tests after conda-build are failing with errors
      #       like "libcuda.so.1: cannot open shared object file: No such file or directory"
      #node_type: "gpu-v100-latest-1"

  build-test:
    needs: [pre-commit, conda-python-build]
    defaults:
      run:
        shell: bash -el {0}
    runs-on: linux-amd64-gpu-v100-latest-1
    env:
      CONDA_PREFIX: /opt/conda
    container:
      image: rapidsai/devcontainers:24.08-cpp-cuda11.8-mambaforge-ubuntu22.04
      env:
        NVIDIA_VISIBLE_DEVICES: ${{ env.NVIDIA_VISIBLE_DEVICES }} # GPU jobs must set this container env variable
    steps:
      - name: Checkout legate-boost
        uses: actions/checkout@v4
        with:
          lfs: true
      - name: Install legate/cunumeric
        run: |
          mamba install --yes -c rapidsai \
            'rapids-dependency-file-generator>=1.14.0'

          rapids-dependency-file-generator \
            --output conda \
            --file-key all \
            --matrix "cuda=${CUDA_VERSION};arch=$(arch)" | tee /tmp/env.yaml

          # update the current environment (instead of creating a new one), as that
          # persists across all steps
          mamba env update \
            --name base \
            --file /tmp/env.yaml
      - name: Type check legate-boost
        run: |
          mypy ./legateboost --config-file ./pyproject.toml --exclude=legateboost/test --exclude=install_info
      - name: Build legate-boost
        env:
          CUDAARCHS: '70;80'
        run: |
          ci/build_wheel.sh
      - uses: actions/upload-artifact@v4
        with:
          name: legateboost-wheel
          path: dist/legate_boost*.whl
          if-no-files-found: error
      - name: Install legate-boost
        run: |
          python -m pip install --no-deps dist/*.whl
      - name: Run cpu tests
        run: |
          exit 0
          # legate --sysmem 28000 --module pytest legateboost/test/[!_]**.py -sv --durations=0
      - name: Run gpu tests
        run: |
          nvidia-smi
          exit 0
          # legate --gpus 1 --fbmem 28000 --sysmem 28000 --module pytest legateboost/test/[!_]**.py -sv --durations=0 -k 'not sklearn'
      - name: Build legate-boost docs
        working-directory: docs
        run: |
          make html
      - uses: actions/upload-pages-artifact@v3
        with:
          path: docs/build/html


  deploy:
    needs: build-test
    # only main branch uploads docs
    if: github.ref == 'refs/heads/main' && github.event_name == 'push'

    # Grant GITHUB_TOKEN the permissions required to make a Pages deployment
    permissions:
      pages: write      # to deploy to Pages
      id-token: write   # to verify the deployment originates from an appropriate source

    # Deploy to the github-pages environment
    environment:
      name: github-pages
      url: ${{ steps.deployment.outputs.page_url }}

    # Specify runner + deployment step
    runs-on: ubuntu-latest
    steps:
      - name: Deploy to GitHub Pages
        id: deployment
        uses: actions/deploy-pages@v4<|MERGE_RESOLUTION|>--- conflicted
+++ resolved
@@ -14,16 +14,10 @@
   pre-commit:
     runs-on: ubuntu-latest
     steps:
-<<<<<<< HEAD
     - name: short-circuit
       run: exit 0
     # - uses: actions/checkout@v4
-    # - uses: actions/setup-python@v5
     # - uses: pre-commit/action@v3.0.1
-=======
-    - uses: actions/checkout@v4
-    - uses: pre-commit/action@v3.0.1
->>>>>>> 0c12b060
 
   conda-python-build:
     needs: [pre-commit]
