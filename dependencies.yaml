--- conflicted
+++ resolved
@@ -89,11 +89,8 @@
       - output_types: [conda, pyproject, requirements]
         packages:
           - myst-parser
-<<<<<<< HEAD
-=======
           - pydata-sphinx-theme
           - sphinx
->>>>>>> b9000ced
       - output_types: [conda]
         packages:
           - make
