# Dependency list for https://github.com/rapidsai/dependency-file-generator
files:
  all:
    output: conda
    matrix:
      cuda: ["12.2"]
    includes:
      - build
      - build_tools
      - rapids_build_skbuild
      - cuda_version
      - docs
      - py_version
      - run
      - test
      - clang_tidy
  py_build_legateboost:
    output: pyproject
    pyproject_dir: .
    extras:
      table: build-system
    includes:
      - rapids_build_skbuild
  py_rapids_build_legateboost:
    output: pyproject
    pyproject_dir: .
    extras:
      table: tool.rapids-build-backend
      key: requires
    includes:
      - build
      - build_tools
  run_clang_tidy:
    output: none
    includes:
      - build
      - clang_tidy
      - rapids_build_skbuild
  py_docs:
    output: none
    includes:
      - docs
      - py_version
      - run
  py_run:
    output: pyproject
    pyproject_dir: .
    extras:
      table: project
    includes:
      - run
  py_test:
    output: pyproject
    pyproject_dir: .
    extras:
      table: project.optional-dependencies
      key: test
    includes:
      - test
  test_python:
    output: none
    includes:
      - py_version
      - test

channels:
  - rapidsai
  - legate
  - legate/label/experimental
  - conda-forge
  - nvidia
dependencies:
  build:
    common:
      - output_types: [conda]
        packages:
          - cuda-cudart-dev
          - libcublas-dev
          - openblas
      - output_types: [conda, pyproject, requirements]
        packages:
          - cmake>=3.26.4,!=3.30.0
<<<<<<< HEAD
          - &legate legate==25.03.*,>=0.0.0.dev0
=======
          - &legate legate==25.01.*,>=0.0.0.dev0,!=25.01.00.rc2
>>>>>>> 779683c8
          - ninja>=1.11.1.1
  clang_tidy:
    common:
      - output_types: [conda]
        packages:
          - cuda-toolkit
          - clang-tools>=19.0
          - clangxx>=19.0
          - llvm-openmp
          - rich
  build_tools:
    common:
      - output_types: [conda]
        packages:
          - cuda-nvcc
          - python-build>=1.2.0
  rapids_build_skbuild:
    common:
      - output_types: [conda, requirements, pyproject]
        packages:
          - rapids-build-backend>=0.3.2,<0.4.0.dev0
      - output_types: conda
        packages:
          - scikit-build-core>=0.10.0
      - output_types: [requirements, pyproject]
        packages:
          - scikit-build-core[pyproject]>=0.10.0
  # NOTE: '>=' constraints are used here because some dependencies of
  #       cupynumeric have very tight cuda-version pins, e.g. libcusolver
  cuda_version:
    specific:
      - output_types: conda
        matrices:
          - matrix:
              cuda: "12.2"
            packages:
              - cuda-version>=12.2
          - matrix:
              cuda: "12.5"
            packages:
              - cuda-version>=12.5
  docs:
    common:
      - output_types: [conda, pyproject, requirements]
        packages:
          - myst-parser>=4.0
          - pydata-sphinx-theme>=0.16
          - sphinx>=8.1
      - output_types: [conda]
        packages:
          - make
  py_version:
    specific:
      - output_types: conda
        matrices:
          - matrix:
              py: "3.10"
            packages:
              - python=3.10
          - matrix:
              py: "3.11"
            packages:
              - python=3.11
          - matrix:
              py: "3.12"
            packages:
              - &latest_python python=3.12
          - matrix:
            packages:
              - *latest_python
  run:
    common:
      - output_types: [conda, pyproject, requirements]
        packages:
          - numpy
          - scikit-learn>=1.6
          - typing-extensions>=4.0
      - output_types: [conda, pyproject, requirements]
        packages:
          - cupynumeric==25.03.*,>=0.0.0.dev0
          - *legate
  test:
    common:
      - output_types: [conda, pyproject, requirements]
        packages:
          - hypothesis>=6
          - matplotlib>=3.9
          - mypy>=1.13
          - nbconvert>=7.16
          - notebook>=7
          - pytest>=7,<8
          - seaborn>=0.13
          - xgboost>=2.0<|MERGE_RESOLUTION|>--- conflicted
+++ resolved
@@ -80,11 +80,7 @@
       - output_types: [conda, pyproject, requirements]
         packages:
           - cmake>=3.26.4,!=3.30.0
-<<<<<<< HEAD
           - &legate legate==25.03.*,>=0.0.0.dev0
-=======
-          - &legate legate==25.01.*,>=0.0.0.dev0,!=25.01.00.rc2
->>>>>>> 779683c8
           - ninja>=1.11.1.1
   clang_tidy:
     common:
