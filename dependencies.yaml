--- conflicted
+++ resolved
@@ -84,17 +84,10 @@
           - matrix:
               py: "3.11"
             packages:
-<<<<<<< HEAD
-              - python=3.11
-          - matrix:
-            packages:
-              - python>=3.8,<3.12
-=======
               - &latest_python python=3.11
           - matrix:
             packages:
               - *latest_python
->>>>>>> 2a05b1ef
   run:
     common:
       - output_types: [conda, pyproject, requirements]
