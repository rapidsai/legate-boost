
legate_cpp_library_template(legateboost TEMPLATE_SOURCES)
if(Legion_USE_CUDA)
  rapids_find_generate_module(NCCL
    HEADER_NAMES  nccl.h
    LIBRARY_NAMES nccl
  )

  # Currently NCCL has no CMake build-system so we require
  # it built and installed on the machine already
  rapids_find_package(NCCL REQUIRED)

  list(APPEND LB_CUDA_FLAGS --expt-extended-lambda )
  list(APPEND LB_CUDA_FLAGS --expt-relaxed-constexpr )

  if(CMAKE_BUILD_TYPE MATCHES Debug)
    list(APPEND LB_CUDA_FLAGS -G -Xcompiler=-rdynamic)
  else()
    list(APPEND LB_CUDA_FLAGS -lineinfo )
  endif()
endif()

set(legateboost_srcs
  legateboost
  legateboost.h
<<<<<<< HEAD
  build_tree.cc
  update_tree.cc
  build_nn.cc
  predict.cc
  utils.h
  utils.cc
=======

  models/tree/build_tree.cc
  models/tree/update_tree.cc
  models/tree/predict.cc
  cpp_utils/cpp_utils.h
  cpp_utils/cpp_utils.cc
  utils/gather.cc
>>>>>>> b76d88bb
)

if(Legion_USE_CUDA)
  list(APPEND legateboost_srcs
<<<<<<< HEAD
    predict.cu
    build_tree.cu
    build_nn.cu
=======
    models/tree/predict.cu
    models/tree/build_tree.cu
    models/krr/rbf.cu
    special/special.cu
    utils/gather.cu
>>>>>>> b76d88bb
  )
endif()

add_library(
  legateboost
  ${legateboost_srcs}
  ${TEMPLATE_SOURCES}
)

set_target_properties(legateboost
  PROPERTIES
  CXX_STANDARD 17
  CXX_STANDARD_REQUIRED ON
  POSITION_INDEPENDENT_CODE ON)

target_compile_options(legateboost
      PRIVATE "$<$<COMPILE_LANGUAGE:CXX>:${LB_CXX_FLAGS}>"
              "$<$<COMPILE_LANGUAGE:CUDA>:${LB_CUDA_FLAGS}>"
)



if (Legion_USE_CUDA)
  # CUDA_ARCH environment variable can override the CMAKE_CUDA_ARCHITECTURES
  if(DEFINED ENV{CUDA_ARCH})
    message(STATUS "legateboost: CUDA_ARCH=$ENV{CUDA_ARCH}")
    set_property(TARGET legateboost PROPERTY CUDA_ARCHITECTURES $ENV{CUDA_ARCH} )
  endif()
  target_compile_definitions(legateboost PRIVATE LEGATEBOOST_USE_CUDA)
endif()

set_property(TARGET PROPERTY legateboost COMPILE_WARNING_AS_ERROR ON)

target_include_directories(legateboost
  PRIVATE
    $<BUILD_INTERFACE:${CMAKE_CURRENT_LIST_DIR}>
  INTERFACE
    $<INSTALL_INTERFACE:include>
)

target_link_libraries(legateboost PRIVATE legate::core $<TARGET_NAME_IF_EXISTS:NCCL::NCCL>)<|MERGE_RESOLUTION|>--- conflicted
+++ resolved
@@ -23,37 +23,23 @@
 set(legateboost_srcs
   legateboost
   legateboost.h
-<<<<<<< HEAD
-  build_tree.cc
-  update_tree.cc
-  build_nn.cc
-  predict.cc
-  utils.h
-  utils.cc
-=======
-
   models/tree/build_tree.cc
   models/tree/update_tree.cc
   models/tree/predict.cc
   cpp_utils/cpp_utils.h
   cpp_utils/cpp_utils.cc
   utils/gather.cc
->>>>>>> b76d88bb
+  build_nn.cc
 )
 
 if(Legion_USE_CUDA)
   list(APPEND legateboost_srcs
-<<<<<<< HEAD
-    predict.cu
-    build_tree.cu
-    build_nn.cu
-=======
     models/tree/predict.cu
     models/tree/build_tree.cu
     models/krr/rbf.cu
     special/special.cu
     utils/gather.cu
->>>>>>> b76d88bb
+    build_nn.cu
   )
 endif()
 
