--- conflicted
+++ resolved
@@ -395,16 +395,8 @@
     std::array<IntegerGPair, kItemsPerThread> gpair{};
 #pragma unroll
     for (int i = 0; i < kItemsPerThread; i++) {
-<<<<<<< HEAD
-      legate::Point<3> p = {X.RowSubset().lo[0] + local_sample_idx[i], 0, output};
-      gpair[i] =
-        bin_idx[i] != SparseSplitProposals<T>::NOT_FOUND
-          ? quantiser.QuantiseStochasticRounding({g[p], h[p]}, hash_combine(seed, p[0], p[2]))
-          : IntegerGPair{0, 0};
-=======
       legate::Point<3> p = {sample_offset + local_sample_idx[i], 0, output};
       gpair[i] = quantiser.QuantiseStochasticRounding({g[p], h[p]}, hash_combine(seed, p[0], p[2]));
->>>>>>> dd9e4501
     }
 #pragma unroll
     for (int i = 0; i < kItemsPerThread; i++) { shared_histogram.Add(bin_idx[i], gpair[i]); }
