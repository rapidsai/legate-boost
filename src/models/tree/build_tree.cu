--- conflicted
+++ resolved
@@ -272,22 +272,12 @@
     }
   };
 
-<<<<<<< HEAD
-  const MatrixT X;
-  const legate::AccessorRO<double, 3> g;
-  const legate::AccessorRO<double, 3> h;
-  const size_t n_outputs;
-  const SparseSplitProposals<T> split_proposals;
-  const NodeBatch batch;
-=======
-  const legate::AccessorRO<T, 3>& X;
-  const int64_t& sample_offset;
+  const MatrixT& X;
   const legate::AccessorRO<double, 3>& g;
   const legate::AccessorRO<double, 3>& h;
   const size_t& n_outputs;
   const SparseSplitProposals<T>& split_proposals;
   const NodeBatch& batch;
->>>>>>> 4f72e1b7
   Histogram<IntegerGPair>& histogram;
   const legate::Buffer<IntegerGPair, 2>& node_sums;
   const GradientQuantiser& quantiser;
@@ -298,12 +288,7 @@
   int feature_stride;
   SharedMemoryHistogram shared_histogram;
 
-<<<<<<< HEAD
   __device__ HistogramAgent(const MatrixT& X,
-=======
-  __device__ HistogramAgent(const legate::AccessorRO<T, 3>& X,
-                            const int64_t& sample_offset,
->>>>>>> 4f72e1b7
                             const legate::AccessorRO<double, 3>& g,
                             const legate::AccessorRO<double, 3>& h,
                             const size_t& n_outputs,
@@ -356,14 +341,9 @@
           sample_node, node_sums, histogram.ContainsNode(BinaryTree::Parent(sample_node)));
       if (!computeHistogram) { continue; }
 
-<<<<<<< HEAD
-      auto x      = X.Get(X.RowRange().lo[0] + local_sample_idx, feature);
-      int bin_idx = split_proposals.FindBin(x, feature);
-=======
-      auto x = X[{sample_offset + local_sample_idx, feature, 0}];
+      auto x = X.Get(X.RowRange().lo[0] + local_sample_idx, feature);
       // int bin_idx = shared_split_proposals.FindBin(x, feature);
       int const bin_idx = split_proposals.FindBin(x, feature);
->>>>>>> 4f72e1b7
 
       legate::Point<3> p = {X.RowRange().lo[0] + local_sample_idx, 0, output};
       auto gpair_quantised =
@@ -473,16 +453,9 @@
 };
 
 // NOLINTBEGIN(performance-unnecessary-value-param)
-<<<<<<< HEAD
 template <typename MatrixT, int kBlockThreads, int kItemsPerThread>
-__global__ static void __launch_bounds__(kBlockThreads)
+__global__ void __launch_bounds__(kBlockThreads)
   fill_histogram_shared(MatrixT X,
-=======
-template <typename T, int kBlockThreads, int kItemsPerThread>
-__global__ void __launch_bounds__(kBlockThreads)
-  fill_histogram_shared(legate::AccessorRO<T, 3> X,
-                        int64_t sample_offset,
->>>>>>> 4f72e1b7
                         legate::AccessorRO<double, 3> g,
                         legate::AccessorRO<double, 3> h,
                         size_t n_outputs,
@@ -519,12 +492,8 @@
 // Manage the launch parameters for histogram kernel
 template <typename MatrixT, std::int32_t kBlockThreads = 1024, std::int32_t kItemsPerThread = 4>
 struct HistogramKernel {
-<<<<<<< HEAD
-  using T                          = typename MatrixT::value_type;
-  const std::int32_t kItemsPerTile = kBlockThreads * kItemsPerThread;
-=======
+  using T                                 = typename MatrixT::value_type;
   static const std::int32_t kItemsPerTile = kBlockThreads * kItemsPerThread;
->>>>>>> 4f72e1b7
   legate::Buffer<int> feature_groups;
   int num_groups{};
   int maximum_blocks_for_occupancy;
@@ -891,7 +860,6 @@
 // Use nccl to share the samples with all workers
 // Remove any duplicates
 // Return sparse matrix of split samples for each feature
-<<<<<<< HEAD
 template <typename T, template <typename> class XMatrix>
 SparseSplitProposals<T> SelectSplitSamples(legate::TaskContext context,
                                            const XMatrix<T>& X,
@@ -902,20 +870,6 @@
 {
   auto thrust_alloc = ThrustAllocator(legate::Memory::GPU_FB_MEM);
   auto policy       = DEFAULT_POLICY(thrust_alloc).on(stream);
-=======
-template <typename T>
-auto SelectSplitSamples(legate::TaskContext context,
-                        const legate::AccessorRO<T, 3>& X,
-                        legate::Rect<3> X_shape,
-                        int split_samples,
-                        int seed,
-                        int64_t dataset_rows,
-                        cudaStream_t stream) -> SparseSplitProposals<T>
-{
-  auto thrust_alloc = ThrustAllocator(legate::Memory::GPU_FB_MEM);
-  auto policy       = DEFAULT_POLICY(thrust_alloc).on(stream);
-  auto num_features = X_shape.hi[1] - X_shape.lo[1] + 1;
->>>>>>> 4f72e1b7
   // Randomly choose split_samples rows
   auto row_samples = legate::create_buffer<int64_t, 1>(split_samples);
   auto counting    = thrust::make_counting_iterator(0);
@@ -933,22 +887,13 @@
     auto i                  = idx / X.NumFeatures();
     auto j                  = idx % X.NumFeatures();
     auto row                = row_samples[i];
-<<<<<<< HEAD
     bool has_data           = X.RowRange().contains(row);
     draft_proposals[{j, i}] = has_data ? X.Get(row, j) : T(0);
   });
 
   // Sum reduce over all workers
-  SumAllReduce(context, draft_proposals.ptr({0, 0}), X.NumFeatures() * split_samples, stream);
-=======
-    bool const has_data     = row >= X_shape.lo[0] && row <= X_shape.hi[0];
-    draft_proposals[{j, i}] = has_data ? X[{row, j, 0}] : T(0);
-  });
-
-  // Sum reduce over all workers
   SumAllReduce(
-    context, tcb::span<T>(draft_proposals.ptr({0, 0}), num_features * split_samples), stream);
->>>>>>> 4f72e1b7
+    context, tcb::span<T>(draft_proposals.ptr({0, 0}), X.NumFeatures() * split_samples), stream);
 
   CHECK_CUDA_STREAM(stream);
 
@@ -985,7 +930,7 @@
   CHECK_CUDA(
     cudaMemsetAsync(row_pointers.ptr(0), 0, (X.NumFeatures() + 1) * sizeof(int32_t), stream));
 
-  tcb::span<int32_t> const out_keys_span(out_keys.ptr(0), num_features * split_samples);
+  tcb::span<int32_t> const out_keys_span(out_keys.ptr(0), X.NumFeatures() * split_samples);
   auto unique_keys_span = out_keys_span.subspan(0, n_unique);
   thrust::reduce_by_key(policy,
                         unique_keys_span.begin(),
@@ -994,16 +939,11 @@
                         thrust::make_discard_iterator(),
                         row_pointers.ptr(1));
   // Scan the counts to get the row pointers for a CSR matrix
-<<<<<<< HEAD
-  thrust::inclusive_scan(
-    policy, row_pointers.ptr(1), row_pointers.ptr(1) + X.NumFeatures(), row_pointers.ptr(1));
-=======
-  tcb::span<int32_t> const row_pointers_span(row_pointers.ptr(0), num_features + 1);
+  tcb::span<int32_t> const row_pointers_span(row_pointers.ptr(0), X.NumFeatures() + 1);
   thrust::inclusive_scan(policy,
                          row_pointers_span.begin() + 1,
-                         row_pointers_span.begin() + 1 + num_features,
+                         row_pointers_span.begin() + 1 + X.NumFeatures(),
                          row_pointers_span.begin() + 1);
->>>>>>> 4f72e1b7
 
   CHECK_CUDA(cudaStreamSynchronize(stream));
   row_samples.destroy();
@@ -1022,13 +962,9 @@
   });
 }
 
-<<<<<<< HEAD
+}  // namespace
+
 template <typename MatrixT>
-=======
-}  // namespace
-
-template <typename T>
->>>>>>> 4f72e1b7
 struct TreeBuilder {
   using T = typename MatrixT::value_type;
   TreeBuilder(int32_t num_rows,
@@ -1070,37 +1006,13 @@
     max_batch_size = max_histogram_nodes;
   }
 
-<<<<<<< HEAD
-  void UpdatePositions(Tree& tree, const MatrixT X)
-  {
-    auto tree_split_value_ptr = tree.split_value.ptr(0);
-    auto tree_feature_ptr     = tree.feature.ptr(0);
-    auto max_nodes_           = this->max_nodes;
-
-    LaunchN(
-      num_rows, stream, [=, sorted_positions = this->sorted_positions] __device__(size_t idx) {
-        auto [pos, row] = sorted_positions[idx];
-
-        if (pos < 0 || pos >= max_nodes_ || tree_feature_ptr[pos] == -1) {
-          sorted_positions[idx] = cuda::std::make_tuple(-1, row);
-          return;
-        }
-
-        double x_value =
-          X.Get(X.RowRange().lo[0] + static_cast<int64_t>(row), tree_feature_ptr[pos]);
-        bool left             = x_value <= tree_split_value_ptr[pos];
-        pos                   = left ? BinaryTree::LeftChild(pos) : BinaryTree::RightChild(pos);
-        sorted_positions[idx] = cuda::std::make_tuple(pos, row);
-      });
-=======
   TreeBuilder(const TreeBuilder&)                    = delete;
   TreeBuilder(TreeBuilder&&)                         = delete;
   auto operator=(const TreeBuilder&) -> TreeBuilder& = delete;
   auto operator=(TreeBuilder&&) -> TreeBuilder&      = delete;
   ~TreeBuilder()                                     = default;
 
-  template <typename TYPE>
-  void UpdatePositions(Tree& tree, const legate::AccessorRO<TYPE, 3>& X, legate::Rect<3> X_shape)
+  void UpdatePositions(Tree& tree, const MatrixT X)
   {
     tcb::span<int32_t> const tree_feature_span(tree.feature.ptr(0), max_nodes);
     tcb::span<double> const tree_split_value_span(tree.split_value.ptr(0), max_nodes);
@@ -1115,13 +1027,13 @@
                 sorted_positions[idx] = cuda::std::make_tuple(-1, row);
                 return;
               }
-              double const x_value =
-                X[{X_shape.lo[0] + static_cast<int64_t>(row), tree_feature_span[pos], 0}];
-              bool const left = x_value <= tree_split_value_span[pos];
-              pos             = left ? BinaryTree::LeftChild(pos) : BinaryTree::RightChild(pos);
+
+              double x_value =
+                X.Get(X.RowRange().lo[0] + static_cast<int64_t>(row), tree_feature_span[pos]);
+              bool left = x_value <= tree_split_value_span[pos];
+              pos       = left ? BinaryTree::LeftChild(pos) : BinaryTree::RightChild(pos);
               sorted_positions[idx] = cuda::std::make_tuple(pos, row);
             });
->>>>>>> 4f72e1b7
     CHECK_CUDA_STREAM(stream);
 
     auto decomposer = cuda::proclaim_return_type<cuda::std::tuple<int32_t&>>(
@@ -1374,13 +1286,8 @@
 
     Tree tree(max_nodes, num_outputs, stream, thrust_exec_policy);
 
-<<<<<<< HEAD
-    SparseSplitProposals<T> split_proposals =
+    const SparseSplitProposals<T> split_proposals =
       SelectSplitSamples(context, X_matrix, split_samples, seed, dataset_rows, stream);
-=======
-    SparseSplitProposals<T> const split_proposals =
-      SelectSplitSamples(context, X_accessor, X_shape, split_samples, seed, dataset_rows, stream);
->>>>>>> 4f72e1b7
 
     GradientQuantiser const quantiser(context, g_accessor, h_accessor, g_shape, stream);
 
@@ -1402,11 +1309,7 @@
         auto histogram = builder.GetHistogram(batch);
 
         builder.ComputeHistogram(
-<<<<<<< HEAD
-          histogram, context, tree, X_matrix, g_accessor, h_accessor, batch, seed, depth);
-=======
-          histogram, context, tree, X_accessor, X_shape, g_accessor, h_accessor, batch, seed);
->>>>>>> 4f72e1b7
+          histogram, context, tree, X_matrix, g_accessor, h_accessor, batch, seed);
 
         builder.PerformBestSplit(tree, histogram, alpha, batch);
       }
@@ -1455,7 +1358,7 @@
 
     CSRXMatrix<T> X_matrix(
       X_vals_accessor, X_coords_accessor, X_offsets_accessor, X_offsets_shape, num_features);
-    SparseSplitProposals<T> split_proposals =
+    const SparseSplitProposals<T> split_proposals =
       SelectSplitSamples(context, X_matrix, split_samples, seed, dataset_rows, stream);
 
     GradientQuantiser quantiser(context, g_accessor, h_accessor, g_shape, stream);
@@ -1473,12 +1376,12 @@
     builder.InitialiseRoot(context, tree, g_accessor, h_accessor, g_shape, alpha, seed);
 
     for (int depth = 0; depth < max_depth; ++depth) {
-      auto batches = builder.PrepareBatches(depth, thrust_exec_policy);
+      auto batches = builder.PrepareBatches(depth);
       for (auto batch : batches) {
         auto histogram = builder.GetHistogram(batch);
 
         builder.ComputeHistogram(
-          histogram, context, tree, X_matrix, g_accessor, h_accessor, batch, seed, depth);
+          histogram, context, tree, X_matrix, g_accessor, h_accessor, batch, seed);
 
         builder.PerformBestSplit(tree, histogram, alpha, batch);
       }
