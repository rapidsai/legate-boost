--- conflicted
+++ resolved
@@ -161,32 +161,13 @@
   template <typename T>
   void operator()(legate::TaskContext context)
   {
-<<<<<<< HEAD
-    const auto& X   = context.input(0).data();
-    auto X_shape    = X.shape<3>();  // 3rd dimension is unused
-    auto X_accessor = X.read_accessor<T, 3>();
-    EXPECT_DENSE_ROW_MAJOR(X_accessor.accessor, X_shape);
-    auto num_features = X_shape.hi[1] - X_shape.lo[1] + 1;
-    auto num_rows     = std::max<int64_t>(X_shape.hi[0] - X_shape.lo[0] + 1, 0);
-    const auto& g     = context.input(1).data();  // 2nd dimension is unused
-    const auto& h     = context.input(2).data();  // 2nd dimension is unused
-    EXPECT_AXIS_ALIGNED(0, X.shape<3>(), g.shape<3>());
-    EXPECT_AXIS_ALIGNED(0, g.shape<3>(), h.shape<3>());
-    EXPECT_AXIS_ALIGNED(1, g.shape<3>(), h.shape<3>());
-    auto g_shape                = context.input(1).data().shape<3>();
-    auto num_outputs            = g.shape<3>().hi[2] - g.shape<3>().lo[2] + 1;
-    auto g_accessor             = g.read_accessor<double, 3>();
-    auto h_accessor             = h.read_accessor<double, 3>();
-    const auto& split_proposals = context.input(3).data();
-    EXPECT_AXIS_ALIGNED(1, split_proposals.shape<2>(), X.shape<3>());
-    auto split_proposal_accessor = split_proposals.read_accessor<T, 2>();
-    EXPECT_DENSE_ROW_MAJOR(split_proposal_accessor.accessor, split_proposals.shape<2>());
-=======
     auto [X, X_shape, X_accessor] = GetInputStore<T, 3>(context.input(0).data());
     auto [g, g_shape, g_accessor] = GetInputStore<double, 3>(context.input(1).data());
     auto [h, h_shape, h_accessor] = GetInputStore<double, 3>(context.input(2).data());
     auto [split_proposals, split_proposals_shape, split_proposals_accessor] =
       GetInputStore<T, 2>(context.input(3).data());
+    EXPECT_DENSE_ROW_MAJOR(X_accessor.accessor, X_shape);
+    EXPECT_DENSE_ROW_MAJOR(split_proposals_accessor.accessor, split_proposals_shape);
     auto num_features = X_shape.hi[1] - X_shape.lo[1] + 1;
     auto num_rows     = std::max<int64_t>(X_shape.hi[0] - X_shape.lo[0] + 1, 0);
     EXPECT_AXIS_ALIGNED(0, X_shape, g_shape);
@@ -195,7 +176,6 @@
     auto num_outputs = g.shape<3>().hi[2] - g.shape<3>().lo[2] + 1;
     EXPECT_IS_BROADCAST(split_proposals_shape);
     auto samples_per_feature = split_proposals_shape.hi[1] - split_proposals_shape.lo[1] + 1;
->>>>>>> 3c0bf1ee
     EXPECT(g_shape.lo[2] == 0, "Expect all outputs to be present");
 
     // Scalars
