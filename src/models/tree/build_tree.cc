--- conflicted
+++ resolved
@@ -255,17 +255,15 @@
       for (int64_t j = 0; j < num_features; j++) {
         auto x_value      = X.Get(index_global, j);
         int const bin_idx = split_proposals.FindBin(x_value, j);
-        if (bin_idx != SparseSplitProposals<T>::NOT_FOUND) {
-          for (int64_t k = 0; k < num_outputs; ++k) {
-            histogram[{position, k, bin_idx}] +=
-              GPair{g[{index_global, 0, k}], h[{index_global, 0, k}]};
-          }
+
+        for (int64_t k = 0; k < num_outputs; ++k) {
+          histogram[{position, k, bin_idx}] +=
+            GPair{g[{index_global, 0, k}], h[{index_global, 0, k}]};
         }
       }
     }
   }
 
-<<<<<<< HEAD
   // Kernel specialised to iterate only over the non-zero elements of the sparse matrix
   void CSRHistogramKernel(const Tree& tree,
                           Histogram<GPair>& histogram,
@@ -290,11 +288,6 @@
             histogram[{position, k, bin_idx}] +=
               GPair{g[{index_global, 0, k}], h[{index_global, 0, k}]};
           }
-=======
-        for (int64_t k = 0; k < num_outputs; ++k) {
-          histogram[{position, k, bin_idx}] +=
-            GPair{g[{index_global, 0, k}], h[{index_global, 0, k}]};
->>>>>>> dd9e4501
         }
       }
     }
