#ifndef __LEGATEBOOST_C_H__
#define __LEGATEBOOST_C_H__

enum LegateBoostOpCode {
  _OP_CODE_BASE = 0,
  BUILD_TREE    = 1,
  PREDICT       = 2,
  UPDATE_TREE   = 3,
  /* special */
<<<<<<< HEAD
  ERF    = 4,
  LGAMMA = 5,
  GATHER = 6,
=======
  ERF     = 4,
  LGAMMA  = 5,
  TGAMMA  = 6,
  DIGAMMA = 7,
  ZETA    = 8,
>>>>>>> 45274d9a
};

#endif  // __LEGATEBOOST_C_H__<|MERGE_RESOLUTION|>--- conflicted
+++ resolved
@@ -7,17 +7,13 @@
   PREDICT       = 2,
   UPDATE_TREE   = 3,
   /* special */
-<<<<<<< HEAD
-  ERF    = 4,
-  LGAMMA = 5,
-  GATHER = 6,
-=======
   ERF     = 4,
   LGAMMA  = 5,
   TGAMMA  = 6,
   DIGAMMA = 7,
   ZETA    = 8,
->>>>>>> 45274d9a
+  /**/
+  GATHER = 9,
 };
 
 #endif  // __LEGATEBOOST_C_H__