import cunumeric as cn


class MSEMetric:
    """Class for computing the mean squared error (MSE) metric between the true
    labels and predicted labels.

    :math:`MSE(y, p) = \\frac{1}{n} \\sum_{i=1}^{n} (y_i - p_i)^2`

    Methods:
        metric(y: cn.ndarray, pred: cn.ndarray, w: cn.ndarray) -> float:
            Computes the MSE metric between the true labels `y` and predicted
            labels `pred`, weighted by `w`.

        name() -> str:
            Returns the name of the metric as a string.
    """

    def metric(self, y: cn.ndarray, pred: cn.ndarray, w: cn.ndarray) -> float:
        assert w.ndim == 1
        y = y.reshape(pred.shape)
        w_sum = w.sum()
        if w_sum == 0:
            return 0

        if y.ndim == 2:
            w = w[:, cn.newaxis]
        numerator = ((y - pred) ** 2 * w).sum(axis=0)

        numerator = numerator / w_sum
        return float(numerator.mean())

    def name(self) -> str:
        """Returns the name of the metric as a string.

        Returns:
            str: The name of the metric.
        """
        return "MSE"

    def requires_probability(self) -> bool:
        return False


class LogLossMetric:
    """Class for computing the logarithmic loss (logloss) metric between the
    true labels and predicted labels.

    For binary classification:

    :math:`logloss(y, p) = -\\frac{1}{n} \\sum_{i=1}^{n} [y_i \\log(p_i) + (1 - y_i) \\log(1 - p_i)]` # noqa: E501

    For multi-class classification:

    :math:`logloss(y, p) = -\\frac{1}{n} \\sum_{i=1}^{n} \\sum_{j=1}^{k} y_{ij} \\log(p_{ij})` # noqa: E501

    where `n` is the number of samples, `k` is the number of classes, `y` is the
    true labels, and `p` is the predicted probabilities.
    """

    def metric(self, y: cn.ndarray, pred: cn.ndarray, w: cn.ndarray) -> float:
        """Computes the logloss metric between the true labels `y` and
        predicted probabilities `pred`, weighted by `w`.

        Args:
            y (cn.ndarray): True labels.
            pred (cn.ndarray): Predicted probabilities.
            w (cn.ndarray): Weights for each sample.

        Returns:
            float: The logloss metric between the true labels `y` and predicted
            probabilities `pred`, weighted by `w`.
        """
        y = y.squeeze()
        eps = cn.finfo(pred.dtype).eps
        cn.clip(pred, eps, 1 - eps, out=pred)

        # binary case
        if pred.ndim == 1 or pred.shape[1] == 1:
            pred = pred.squeeze()
            logloss = -(y * cn.log(pred) + (1 - y) * cn.log(1 - pred))
            return float((logloss * w).sum() / w.sum())

        # multi-class case
        assert pred.ndim == 2
        label = y.astype(cn.int32)
        logloss = -cn.log(pred[cn.arange(label.size), label])
        return float((logloss * w).sum() / w.sum())

    def requires_probability(self) -> bool:
        return True

    def name(self) -> str:
<<<<<<< HEAD
        return "logloss"


class ExponentialMetric:
    def metric(self, y: cn.ndarray, pred: cn.ndarray, w: cn.ndarray) -> float:
        y = y.squeeze()
        pred = pred.squeeze()
        adjusted_y = 2 * y - 1.0
        exp = cn.exp(-pred * adjusted_y)
        return float((exp * w).sum() / w.sum())

    def requires_probability(self) -> bool:
        return False

    def name(self) -> str:
        return "exp"


metrics = {"logloss": LogLossMetric, "mse": MSEMetric, "exp": ExponentialMetric}
=======
        """Returns the name of the metric as a string.

        Returns:
            str: The name of the metric.
        """
        return "logloss"
>>>>>>> 09a11fab
<|MERGE_RESOLUTION|>--- conflicted
+++ resolved
@@ -91,7 +91,11 @@
         return True
 
     def name(self) -> str:
-<<<<<<< HEAD
+        """Returns the name of the metric as a string.
+
+        Returns:
+            str: The name of the metric.
+        """
         return "logloss"
 
 
@@ -110,12 +114,4 @@
         return "exp"
 
 
-metrics = {"logloss": LogLossMetric, "mse": MSEMetric, "exp": ExponentialMetric}
-=======
-        """Returns the name of the metric as a string.
-
-        Returns:
-            str: The name of the metric.
-        """
-        return "logloss"
->>>>>>> 09a11fab
+metrics = {"logloss": LogLossMetric, "mse": MSEMetric, "exp": ExponentialMetric}