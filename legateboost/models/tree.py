--- conflicted
+++ resolved
@@ -33,14 +33,10 @@
     split_samples : int
         The number of data points to sample for each split decision.
         Max value is 2048 due to constraints on shared memory in GPU kernels.
-<<<<<<< HEAD
     feature_fraction :
         If float, the subsampled fraction of features considered in building this model.
         Users may implement an arbitrary function returning a cupynumeric array of
         booleans of shape `(n_features,)` to specify the feature subset.
-    alpha : float
-        The L2 regularization parameter.
-=======
     l1_regularization : float
         The L1 regularization parameter applied to leaf weights.
     l2_regularization : float
@@ -52,7 +48,6 @@
         Increasing this value generates smaller trees. Equivalent to the `gamma`
         parameter from XGBoost. Is applied on a per output basis e.g. if there
         are 3 output classes then the gain must be greater than 3 * min_split_gain.
->>>>>>> 03fa0909
     """
 
     leaf_value: cn.ndarray
@@ -66,27 +61,18 @@
         *,
         max_depth: int = 8,
         split_samples: int = 256,
-<<<<<<< HEAD
-        alpha: float = 1.0,
         feature_fraction: Union[float, Callable[..., cn.array]] = 1.0,
-=======
         l1_regularization: float = 0.0,
         l2_regularization: float = 1.0,
         min_split_gain: float = 0.0,
         alpha: Any = "deprecated",
->>>>>>> 03fa0909
     ) -> None:
         self.max_depth = max_depth
         if split_samples > 2048:
             raise ValueError("split_samples must be <= 2048")
         self.split_samples = split_samples
         self.alpha = alpha
-<<<<<<< HEAD
         self.feature_fraction = feature_fraction
-
-    def num_nodes(self) -> int:
-        return cn.sum(self.hessian > 0.0)
-=======
         self.l1_regularization = l1_regularization
         self.l2_regularization = l2_regularization
         self.min_split_gain = min_split_gain
@@ -98,7 +84,9 @@
                 FutureWarning,
             )
             self.l2_regularization = alpha
->>>>>>> 03fa0909
+
+    def num_nodes(self) -> int:
+        return cn.sum(self.hessian > 0.0)
 
     def fit(
         self,
