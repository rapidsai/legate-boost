import math
from enum import IntEnum
from typing import Any

import cunumeric as cn
from legate.core import TaskTarget, get_legate_runtime, types

from ..library import user_context, user_lib
from ..utils import gather, get_store
from .base_model import BaseModel


class LegateBoostOpCode(IntEnum):
    BUILD_TREE = user_lib.cffi.BUILD_TREE
    PREDICT = user_lib.cffi.PREDICT
    UPDATE_TREE = user_lib.cffi.UPDATE_TREE


class Tree(BaseModel):
    """Decision tree model for gradient boosting.

    Instead of exhaustive search over all possible split values, a random sample
    of size `split_samples` is taken from the dataset and used as split candidates.
    The tree learner matches very closely a histogram type algorithm from
    XGBoost/LightGBM, where the `split_samples` parameter can be tuned like
    the number of bins.

    Parameters
    ----------
    max_depth : int
        The maximum depth of the tree.
    split_samples : int
        The number of data points to sample for each split decision.
    alpha : float
        The L2 regularization parameter.
    """

    leaf_value: cn.ndarray
    feature: cn.ndarray
    split_value: cn.ndarray
    gain: cn.ndarray
    hessian: cn.ndarray

    def __eq__(self, other: object) -> bool:
        if not isinstance(other, Tree):
            return NotImplemented
        eq = [cn.all(self.leaf_value == other.leaf_value)]
        eq.append(cn.all(self.feature == other.feature))
        eq.append(cn.all(self.split_value == other.split_value))
        eq.append(cn.all(self.gain == other.gain))
        eq.append(cn.all(self.hessian == other.hessian))
        return all(eq)

    def num_procs_to_use(self, num_rows: int) -> int:
        min_rows_per_worker = 10
        available_procs = len(get_legate_runtime().machine)
        return min(available_procs, int(math.ceil(num_rows / min_rows_per_worker)))

    def __init__(
        self,
        max_depth: int = 8,
        split_samples: int = 256,
        alpha: float = 1.0,
    ) -> None:
        self.max_depth = max_depth
        self.split_samples = split_samples
        self.alpha = alpha

    def fit(
        self,
        X: cn.ndarray,
        g: cn.ndarray,
        h: cn.ndarray,
    ) -> "Tree":
        # dont let legate create a future - make sure at least 2 sample rows
<<<<<<< HEAD
        sample_rows_np = self.random_state.randint(
            0, X.shape[0], max(2, self.max_depth)
        )
        split_proposals = gather(X, tuple(sample_rows_np))
=======
        sample_rows = cn.array(
            self.random_state.randint(0, X.shape[0], max(2, self.split_samples)),
        )
        split_proposals = gather(X, sample_rows)
        split_proposals.sort(axis=0)
        split_proposals = split_proposals.T
>>>>>>> 3c0bf1ee

        num_outputs = g.shape[1]

        task = get_legate_runtime().create_auto_task(
            user_context, LegateBoostOpCode.BUILD_TREE
        )

        # inputs
        X_ = get_store(X).promote(2, g.shape[1])
        g_ = get_store(g).promote(1, X.shape[1])
        h_ = get_store(h).promote(1, X.shape[1])

        task.add_scalar_arg(self.max_depth, types.int32)
        max_nodes = 2 ** (self.max_depth + 1)
        task.add_scalar_arg(max_nodes, types.int32)
        task.add_scalar_arg(self.alpha, types.float64)

        task.add_input(X_)
        task.add_broadcast(X_, 1)
        task.add_input(g_)
        task.add_input(h_)
        task.add_alignment(g_, h_)
        task.add_alignment(g_, X_)
        task.add_input(get_store(split_proposals))
        task.add_broadcast(get_store(split_proposals))

        # outputs
        leaf_value = get_legate_runtime().create_store(
            types.float64, (max_nodes, num_outputs)
        )
        feature = get_legate_runtime().create_store(types.int32, (max_nodes,))
        split_value = get_legate_runtime().create_store(types.float64, (max_nodes,))
        gain = get_legate_runtime().create_store(types.float64, (max_nodes,))
        hessian = get_legate_runtime().create_store(
            types.float64, (max_nodes, num_outputs)
        )
        task.add_output(leaf_value)
        task.add_output(feature)
        task.add_output(split_value)
        task.add_output(gain)
        task.add_output(hessian)
        task.add_broadcast(leaf_value)
        task.add_broadcast(feature)
        task.add_broadcast(split_value)
        task.add_broadcast(gain)
        task.add_broadcast(hessian)

        if get_legate_runtime().machine.count(TaskTarget.GPU) > 1:
            task.add_nccl_communicator()
        elif get_legate_runtime().machine.count() > 1:
            task.add_cpu_communicator()
        task.execute()

        self.leaf_value = cn.array(leaf_value, copy=False)
        self.feature = cn.array(feature, copy=False)
        self.split_value = cn.array(split_value, copy=False)
        self.gain = cn.array(gain, copy=False)
        self.hessian = cn.array(hessian, copy=False)
        return self

    def clear(self) -> None:
        self.leaf_value.fill(0)
        self.hessian.fill(0)

    def update(
        self,
        X: cn.ndarray,
        g: cn.ndarray,
        h: cn.ndarray,
    ) -> "Tree":
        task = get_legate_runtime().create_auto_task(
            user_context, LegateBoostOpCode.UPDATE_TREE
        )

        # inputs
        X_ = get_store(X).promote(2, g.shape[1])
        g_ = get_store(g).promote(1, X.shape[1])
        h_ = get_store(h).promote(1, X.shape[1])
        task.add_scalar_arg(self.alpha, types.float64)
        task.add_input(X_)
        task.add_broadcast(X_, 1)
        task.add_input(g_)
        task.add_input(h_)
        task.add_alignment(g_, h_)
        task.add_alignment(g_, X_)

        # broadcast the tree structure
        task.add_input(get_store(self.feature))
        task.add_broadcast(get_store(self.feature))
        task.add_input(get_store(self.split_value))
        task.add_broadcast(get_store(self.split_value))

        leaf_value = get_legate_runtime().create_store(
            types.float64, self.leaf_value.shape
        )
        hessian = get_legate_runtime().create_store(types.float64, self.hessian.shape)

        task.add_output(leaf_value)
        task.add_output(hessian)

        # Update task has only a CPU implementation
        task.add_cpu_communicator()

        task.execute()
        self.leaf_value = cn.array(leaf_value, copy=False)
        self.hessian = cn.array(hessian, copy=False)
        return self

    def predict(self, X: cn.ndarray) -> cn.ndarray:
        n_rows = X.shape[0]
        n_features = X.shape[1]
        n_outputs = self.leaf_value.shape[1]
        task = get_legate_runtime().create_auto_task(
            user_context, LegateBoostOpCode.PREDICT
        )

        pred = get_legate_runtime().create_store(types.float64, (n_rows, n_outputs))
        X_ = get_store(X).promote(2, n_outputs)
        pred_ = get_store(pred).promote(1, n_features)
        task.add_input(X_)
        task.add_broadcast(X_, 1)

        # broadcast the tree structure
        leaf_value_ = get_store(self.leaf_value)
        feature_ = get_store(self.feature)
        split_value_ = get_store(self.split_value)
        task.add_input(leaf_value_)
        task.add_input(feature_)
        task.add_input(split_value_)
        task.add_broadcast(leaf_value_)
        task.add_broadcast(feature_)
        task.add_broadcast(split_value_)

        task.add_output(pred_)

        task.add_alignment(X_, pred_)
        task.execute()

        return cn.array(pred, copy=False)

    def is_leaf(self, id: int) -> Any:
        return self.feature[id] == -1

    def left_child(self, id: int) -> int:
        return id * 2 + 1

    def right_child(self, id: int) -> int:
        return id * 2 + 2

    def __str__(self) -> str:
        def format_vector(v: cn.ndarray) -> str:
            if cn.isscalar(v):
                return "{:0.4f}".format(v)
            return "[" + ",".join(["{:0.4f}".format(x) for x in v]) + "]"

        def recurse_print(id: int, depth: int) -> str:
            if self.is_leaf(id):
                text = "\t" * depth + "{}:leaf={},hess={}\n".format(
                    id,
                    format_vector(self.leaf_value[id]),
                    format_vector(self.hessian[id]),
                )
            else:
                text = (
                    "\t" * depth
                    + "{}:[f{}<={:0.4f}] yes={},no={},gain={:0.4f},hess={}\n".format(
                        id,
                        self.feature[id],
                        self.split_value[id],
                        self.left_child(id),
                        self.right_child(id),
                        self.gain[id],
                        self.hessian[id],
                    )
                )
                text += recurse_print(self.left_child(id), depth + 1)
                text += recurse_print(self.right_child(id), depth + 1)
            return text

        return recurse_print(0, 0)<|MERGE_RESOLUTION|>--- conflicted
+++ resolved
@@ -73,19 +73,12 @@
         h: cn.ndarray,
     ) -> "Tree":
         # dont let legate create a future - make sure at least 2 sample rows
-<<<<<<< HEAD
         sample_rows_np = self.random_state.randint(
-            0, X.shape[0], max(2, self.max_depth)
+            0, X.shape[0], max(2, self.split_samples)
         )
         split_proposals = gather(X, tuple(sample_rows_np))
-=======
-        sample_rows = cn.array(
-            self.random_state.randint(0, X.shape[0], max(2, self.split_samples)),
-        )
-        split_proposals = gather(X, sample_rows)
         split_proposals.sort(axis=0)
         split_proposals = split_proposals.T
->>>>>>> 3c0bf1ee
 
         num_outputs = g.shape[1]
 
