import copy
from typing import Any, Tuple

import cunumeric as cn

from ..utils import lbfgs, solve_singular
from .base_model import BaseModel


class Linear(BaseModel):
    """Generalised linear model. Boosting linear models is equivalent to
    fitting a single linear model where each boosting iteration is a newton
    step. Note that the l2 penalty is applied to the weights of each model, as
    opposed to the sum of all models. This can lead to different results when
    compared to fitting a linear model with sklearn.

    It is recommended to normalize the data before fitting. This ensures
    regularisation is evenly applied to all features and prevents numerical issues.

    Two solvers are available. A direct numerical solver that can be faster, but
    uses more memory, and an iterative L-BFGS solver that uses less memory
    but can be slower.

    Parameters
    ----------
    alpha : L2 regularization parameter.
    solver : "direct" or "lbfgs"
        If "direct", use a direct solver. If "lbfgs", use the lbfgs solver.

    Attributes
    ----------
    bias_ : ndarray of shape (n_outputs,)
        Intercept term.
    betas_ : ndarray of shape (n_features, n_outputs)
        Coefficients of the linear model.
    """

    def __init__(self, alpha: float = 1e-5, solver: str = "direct") -> None:
        self.alpha = alpha
        self.solver = solver

    def _fit_solve(self, X: cn.ndarray, g: cn.ndarray, h: cn.ndarray) -> None:
        self.betas_ = cn.zeros((X.shape[1] + 1, g.shape[1]))
        num_outputs = g.shape[1]
        for k in range(num_outputs):
            W = cn.sqrt(h[:, k])
            Xw = cn.ones((X.shape[0], X.shape[1] + 1))
            Xw[:, 1:] = X
            Xw = Xw * W[:, cn.newaxis]
            diag = cn.eye(Xw.shape[1]) * self.alpha
            diag[0, 0] = 0
            XtX = cn.dot(Xw.T, Xw) + diag
            yw = W * (-g[:, k] / h[:, k])
            result = solve_singular(XtX, cn.dot(Xw.T, yw))
            self.betas_[:, k] = result

    def _loss_grad(
        self, betas: cn.ndarray, X: cn.ndarray, g: cn.ndarray, h: cn.ndarray
    ) -> Tuple[float, cn.ndarray]:
        self.betas_ = betas.reshape(self.betas_.shape)
        pred = self.predict(X)
        loss = (pred * (g + 0.5 * h * pred)).sum(axis=0).mean()
        # make sure same type as X, else a copy is made
        delta = (g + h * pred).astype(X.dtype)
        grads = cn.empty(self.betas_.shape, dtype=X.dtype)
        grads[0] = delta.sum(axis=0)
        grads[1:] = cn.dot(X.T, delta) + self.alpha * self.betas_[1:]
        grads /= X.shape[0]
        assert grads.shape == self.betas_.shape
        return loss, grads.ravel()

    def _fit_lbfgs(self, X: cn.ndarray, g: cn.ndarray, h: cn.ndarray) -> None:
        self.betas_ = cn.zeros((X.shape[1] + 1, g.shape[1]))
        result = lbfgs(
            self.betas_.ravel(),
            self._loss_grad,
            args=(X, g, h),
            verbose=0,
            gtol=1e-5,
            max_iter=100,
        )
        self.betas_ = result.x.reshape(self.betas_.shape)

    def fit(
        self,
        X: cn.ndarray,
        g: cn.ndarray,
        h: cn.ndarray,
    ) -> "Linear":
        if self.solver == "lbfgs":
            self._fit_lbfgs(X, g, h)
        elif self.solver == "direct":
            self._fit_solve(X, g, h)
        else:
            raise ValueError(f"Unknown solver {self.solver}")

        return self

    def clear(self) -> None:
        self.betas_.fill(0)

    def update(
        self,
        X: cn.ndarray,
        g: cn.ndarray,
        h: cn.ndarray,
    ) -> "Linear":
        return self.fit(X, g, h)

    def predict(self, X: cn.ndarray) -> cn.ndarray:
        return self.betas_[0] + X.dot(self.betas_[1:].astype(X.dtype))

    def __str__(self) -> str:
        return (
            "Bias: "
            + str(self.betas_[1])
            + "\nCoefficients: "
            + str(self.betas_[1:])
            + "\n"
        )

<<<<<<< HEAD
    def __mul__(self, scalar: Any) -> "Linear":
        new = copy.deepcopy(self)
        new.betas_ *= scalar
        return new
=======
    def __eq__(self, other: object) -> bool:
        if not isinstance(other, Linear):
            raise NotImplementedError()
        return bool((other.betas_ == self.betas_).all())
>>>>>>> c9fdb296
<|MERGE_RESOLUTION|>--- conflicted
+++ resolved
@@ -119,14 +119,12 @@
             + "\n"
         )
 
-<<<<<<< HEAD
     def __mul__(self, scalar: Any) -> "Linear":
         new = copy.deepcopy(self)
         new.betas_ *= scalar
         return new
-=======
+
     def __eq__(self, other: object) -> bool:
         if not isinstance(other, Linear):
             raise NotImplementedError()
-        return bool((other.betas_ == self.betas_).all())
->>>>>>> c9fdb296
+        return bool((other.betas_ == self.betas_).all())