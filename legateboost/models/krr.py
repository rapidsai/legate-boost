from __future__ import annotations

<<<<<<< HEAD
from typing import Set

import numpy as np
=======
from typing import Tuple

>>>>>>> cebfd362
from scipy.special import lambertw

import cunumeric as cn

from ..utils import lbfgs
from .base_model import BaseModel


def l2(X: cn.ndarray, Y: cn.ndarray) -> cn.ndarray:
    XX = cn.einsum("ij,ij->i", X, X)[:, cn.newaxis]
    YY = cn.einsum("ij,ij->i", Y, Y)
    XY = 2 * cn.dot(X, Y.T)
    return cn.maximum(XX + YY - XY, 0.0)


class KRR(BaseModel):
    """Kernel Ridge Regression model using the Nyström approximation. The
    accuracy of the approximation is governed by the parameter `n_components`
    <= `n`. Effectively, `n_components` rows will be randomly sampled (without
    replacement) from X in each boosting iteration.

    The kernel is fixed to be the RBF kernel:

    :math:`k(x_i, x_j) = \\exp(-\\frac{||x_i - x_j||^2}{2\\sigma^2})`

    Standardising data is recommended.

    The sigma parameter, if not given, is estimated using the method described in:
    Allerbo, Oskar, and Rebecka Jörnsten. "Bandwidth Selection for Gaussian Kernel
    Ridge Regression via Jacobian Control." arXiv preprint arXiv:2205.11956 (2022).


    See the following reference for more details on gradient boosting with
    kernel ridge regression:
    Sigrist, Fabio. "KTBoost: Combined kernel and tree boosting."
    Neural Processing Letters 53.2 (2021): 1147-1160.


    Parameters
    ----------
    n_components :
        Number of components to use in the model.
    alpha :
        Regularization parameter.
    sigma :
        Kernel bandwidth parameter. If None, use the mean squared distance.
    solver :
        Solver to use for solving the linear system.
        Options are , 'lbfgs', and 'direct'.

    Attributes
    ----------
    betas_ : ndarray of shape (n_train_samples, n_outputs)
        Coefficients of the regression model.
    X_train : ndarray of shape (n_components, n_features)
        Training data used to fit the model.
    indices : ndarray of shape (n_components,)
        Indices of the training data used to fit the model.
    """

    def __init__(
        self,
        n_components: int = 100,
        alpha: float = 1e-5,
        sigma: float | None = None,
        solver: str = "direct",
    ):
        self.num_components = n_components
        self.alpha = alpha
        self.sigma = sigma
        self.solver = solver
        self.num_components = n_components
        self.alpha = alpha
        self.sigma = sigma

    def _apply_kernel(self, X: cn.ndarray) -> cn.ndarray:
        return self.rbf_kernel(X, self.X_train)

    def _direct_solve(self, X: cn.ndarray, g: cn.ndarray, h: cn.ndarray) -> "KRR":
        # fit with fixed set of components
        K_nm = self._apply_kernel(X)
        K_mm = self._apply_kernel(self.X_train)
        num_outputs = g.shape[1]
        self.betas_ = cn.zeros((self.X_train.shape[0], num_outputs))

        for k in range(num_outputs):
            W = cn.sqrt(h[:, k])
            # Make sure we are working in 64 bit for numerical stability
            Kw = K_nm.astype(cn.float64) * W[:, cn.newaxis]
            yw = W * (-g[:, k] / h[:, k])
            self.betas_[:, k] = cn.linalg.lstsq(
                Kw.T.dot(Kw) + self.alpha * K_mm, cn.dot(Kw.T, yw), rcond=None
            )[0]
        return self

    def _loss_grad(
        self,
        betas: cn.ndarray,
        K_nm: cn.ndarray,
        K_mm: cn.ndarray,
        g: cn.ndarray,
        h: cn.ndarray,
    ) -> Tuple[float, cn.ndarray]:
        self.betas_ = betas.reshape(self.betas_.shape)
        pred = K_nm.dot(self.betas_.astype(K_nm.dtype))
        loss = (pred * (g + 0.5 * h * pred)).sum(axis=0).mean()
        delta = g + h * pred
        grads = cn.dot(K_nm.T, delta) + self.alpha * K_mm.dot(self.betas_)
        grads /= K_nm.shape[0]
        assert grads.shape == self.betas_.shape
        return loss, grads.ravel()

    def _lbfgs_solve(self, X: cn.ndarray, g: cn.ndarray, h: cn.ndarray) -> "KRR":
        self.betas_ = cn.zeros((self.X_train.shape[0], g.shape[1]))
        K_nm = self._apply_kernel(X)
        K_mm = self._apply_kernel(self.X_train)
        result = lbfgs(
            self.betas_.ravel(),
            self._loss_grad,
            args=(K_nm, K_mm, g, h),
            verbose=0,
        )
        self.betas_ = result.x.reshape(self.betas_.shape)
        return self

    def opt_sigma(self, D_2: cn.ndarray) -> cn.ndarray:
        n = D_2.shape[1]
        assert self.X_train.shape[0] > 1, "Need at least 2 components to estimate sigma"
        mins = self.X_train.min(axis=0)
        maxs = self.X_train.max(axis=0)
        lmax = cn.mean(maxs - mins)
        p = self.X_train.shape[1]
        d = 2 * lmax / (((n - 1) ** (1 / p) - 1) * cn.pi)

        w_arg = -self.alpha * cn.exp(0.5) / (2 * n)
        if w_arg < -cn.exp(-1):
            return d * cn.sqrt(3 / 2)
        w_0 = cn.real(lambertw(w_arg, k=0))
        sigma = d / cn.sqrt(2) * cn.sqrt(1 - 2 * w_0)
        return sigma

    def rbf_kernel(self, X: cn.ndarray, Y: cn.ndarray) -> cn.ndarray:
        D_2 = l2(X, Y)

        if self.sigma is None:
            self.sigma = self.opt_sigma(D_2)
        return cn.exp(-D_2 / (2 * self.sigma * self.sigma))

<<<<<<< HEAD
    def _sample_components(self, X: cn.ndarray) -> cn.ndarray:
        usable_num_components = min(X.shape[0], self.num_components)
        if usable_num_components == X.shape[0]:
            return X
        selected: Set[int] = set()
        # numpy.choice is not efficient for small number of
        # samples from large population
        while len(selected) < usable_num_components:
            selected.add(self.random_state.randint(0, X.shape[0]))
        return X[np.fromiter(selected, int, len(selected))]
=======
    def _fit_components(self, X: cn.ndarray, g: cn.ndarray, h: cn.ndarray) -> "KRR":
        if self.solver == "direct":
            return self._direct_solve(X, g, h)
        elif self.solver == "lbfgs":
            return self._lbfgs_solve(X, g, h)
        else:
            raise ValueError(f"Unknown solver {self.solver}")
>>>>>>> cebfd362

    def fit(
        self,
        X: cn.ndarray,
        g: cn.ndarray,
        h: cn.ndarray,
    ) -> "KRR":
        self.X_train = self._sample_components(X)
        return self._fit_components(X, g, h)

    def predict(self, X: cn.ndarray) -> cn.ndarray:
        K = self._apply_kernel(X)
        return K.dot(self.betas_.astype(K.dtype))

    def clear(self) -> None:
        self.betas_.fill(0)

    def update(
        self,
        X: cn.ndarray,
        g: cn.ndarray,
        h: cn.ndarray,
    ) -> "KRR":
        return self._fit_components(X, g, h)

    def __str__(self) -> str:
        return (
            "Sigma:"
            + str(self.sigma)
            + "\n"
            + "Components: "
            + str(self.X_train)
            + "\nCoefficients: "
            + str(self.betas_)
            + "\n"
        )

    def __eq__(self, other: object) -> bool:
        if not isinstance(other, KRR):
            raise NotImplementedError()
        return (other.betas_ == self.betas_).all() and (
            other.X_train == self.X_train
        ).all()<|MERGE_RESOLUTION|>--- conflicted
+++ resolved
@@ -1,13 +1,8 @@
 from __future__ import annotations
 
-<<<<<<< HEAD
-from typing import Set
+from typing import Set, Tuple
 
 import numpy as np
-=======
-from typing import Tuple
-
->>>>>>> cebfd362
 from scipy.special import lambertw
 
 import cunumeric as cn
@@ -156,7 +151,6 @@
             self.sigma = self.opt_sigma(D_2)
         return cn.exp(-D_2 / (2 * self.sigma * self.sigma))
 
-<<<<<<< HEAD
     def _sample_components(self, X: cn.ndarray) -> cn.ndarray:
         usable_num_components = min(X.shape[0], self.num_components)
         if usable_num_components == X.shape[0]:
@@ -167,7 +161,7 @@
         while len(selected) < usable_num_components:
             selected.add(self.random_state.randint(0, X.shape[0]))
         return X[np.fromiter(selected, int, len(selected))]
-=======
+
     def _fit_components(self, X: cn.ndarray, g: cn.ndarray, h: cn.ndarray) -> "KRR":
         if self.solver == "direct":
             return self._direct_solve(X, g, h)
@@ -175,7 +169,6 @@
             return self._lbfgs_solve(X, g, h)
         else:
             raise ValueError(f"Unknown solver {self.solver}")
->>>>>>> cebfd362
 
     def fit(
         self,
