--- conflicted
+++ resolved
@@ -81,28 +81,12 @@
             }
         )
 
-<<<<<<< HEAD
-    def _more_tags(self) -> Any:
-        return {
-            "_xfail_checks": {
-                "check_sample_weights_invariance": (
-                    "zero sample_weight is not equivalent to removing samples"
-                ),
-                "check_complex_data": (
-                    "LegateBoost does not currently support complex data."
-                ),
-                "check_dtype_object": ("object type data not supported."),
-            },
-            "X_types": ["2darray", "sparse"],
-        }
-=======
     def __sklearn_tags__(self) -> Tags:
         tags = super().__sklearn_tags__()
         tags.input_tags.sparse = False
         tags.input_tags.categorical = False
         tags.input_tags.string = False
         return tags
->>>>>>> dd9e4501
 
     def _setup_metrics(self) -> list[BaseMetric]:
         iterable = (self.metric,) if not isinstance(self.metric, list) else self.metric
