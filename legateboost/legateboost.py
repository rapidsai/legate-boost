from __future__ import annotations

import warnings
from copy import deepcopy
from typing import TYPE_CHECKING, Any, List, Optional, Sequence, Tuple, Union

import numpy as np
from sklearn.base import BaseEstimator, ClassifierMixin, RegressorMixin
from sklearn.exceptions import DataConversionWarning
from sklearn.utils.validation import check_is_fitted, check_random_state
from typing_extensions import Self, TypeAlias

import cupynumeric as cn

from .input_validation import check_sample_weight, check_X_y
from .metrics import BaseMetric, metrics
from .models import BaseModel, Tree
from .objectives import BaseObjective, objectives
from .shapley import global_shapley_attributions, local_shapley_attributions
<<<<<<< HEAD
from .utils import PicklecupynumericMixin
=======
from .utils import AddableMixin, AddMember, PickleCunumericMixin
>>>>>>> 7f3e89bb

if TYPE_CHECKING:
    from .callbacks import TrainingCallback

EvalResult: TypeAlias = dict[str, dict[str, list[float]]]

__all__ = ["LBBase", "LBClassifier", "LBRegressor"]


<<<<<<< HEAD
class LBBase(BaseEstimator, PicklecupynumericMixin):
=======
class LBBase(BaseEstimator, PickleCunumericMixin, AddableMixin):
>>>>>>> 7f3e89bb
    def __init__(
        self,
        *,
        n_estimators: int = 100,
        objective: Union[str, BaseObjective] = "squared_error",
        metric: Union[str, BaseMetric, list[Union[str, BaseMetric]]] = "default",
        learning_rate: float = 0.1,
        subsample: float = 1.0,
        init: Union[str, None] = "average",
        base_models: Tuple[BaseModel, ...] = (Tree(max_depth=3),),
        callbacks: Sequence[TrainingCallback] = (),
        verbose: int = 0,
        random_state: Optional[np.random.RandomState] = None,
    ) -> None:
        self.n_estimators = n_estimators
        self.objective = objective
        self.metric = metric
        self.learning_rate = learning_rate
        self.subsample = subsample
        self.init = init
        self.verbose = verbose
        self.random_state = random_state
        self.model_init_: cn.ndarray
        self.callbacks = callbacks
        self.metrics_: list[BaseMetric]
        if not isinstance(base_models, tuple):
            raise ValueError("base_models must be a tuple")
        self.base_models = base_models

        # define what happens to the attributes when two models are added
        self._add_behaviour.update(
            {
                "models_": AddMember.ADD,
                "model_init_": AddMember.ADD,
                "n_features_in_": AddMember.ASSERT_SAME,
                "is_fitted_": AddMember.ASSERT_SAME,
                "n_estimators": AddMember.ADD,
                "objective": AddMember.ASSERT_SAME,
                "metric": AddMember.PREFER_A,
                "learning_rate": AddMember.PREFER_A,
                "subsample": AddMember.PREFER_A,
                "init": AddMember.PREFER_A,
                "base_models": AddMember.PREFER_A,
                "callbacks": AddMember.PREFER_A,
                "verbose": AddMember.PREFER_A,
                "random_state_": AddMember.PREFER_A,
                "random_state": AddMember.PREFER_A,
                "_objective_instance": AddMember.PREFER_A,
                "_metrics": AddMember.PREFER_A,
            }
        )

    def _more_tags(self) -> Any:
        return {
            "_xfail_checks": {
                "check_sample_weights_invariance": (
                    "zero sample_weight is not equivalent to removing samples"
                ),
                "check_complex_data": (
                    "LegateBoost does not currently support complex data."
                ),
                "check_dtype_object": ("object type data not supported."),
            },
        }

    def _setup_metrics(self) -> list[BaseMetric]:
        iterable = (self.metric,) if not isinstance(self.metric, list) else self.metric
        metric_instances = []
        for metric in iterable:
            if isinstance(metric, str):
                if metric == "default":
                    metric_instances.append(self._objective_instance.metric())
                else:
                    metric_instances.append(metrics[metric].create())
            elif isinstance(metric, BaseMetric):
                metric_instances.append(metric)
            else:
                raise ValueError(
                    "Expected metric to be a string or instance of BaseMetric"
                )
        return metric_instances

    def _compute_metrics(
        self,
        iteration: int,
        pred: cn.ndarray,
        eval_preds: List[cn.ndarray],
        y: cn.ndarray,
        sample_weight: cn.ndarray,
        metrics: list[BaseMetric],
        verbose: int,
        eval_set: List[Tuple[cn.ndarray, cn.ndarray, cn.ndarray]],
        eval_result: EvalResult,
    ) -> None:
        # make sure dict is initialised
        if not eval_result:
            eval_result.update({"train": {metric.name(): [] for metric in metrics}})
            for i, _ in enumerate(eval_preds):
                eval_result[f"eval-{i}"] = {metric.name(): [] for metric in metrics}

        def add_metric(
            metric_pred: cn.ndarray,
            y: cn.ndarray,
            sample_weight: cn.ndarray,
            metric: BaseMetric,
            name: str,
        ) -> None:
            eval_result[name][metric.name()].append(
                float(
                    metric.metric(
                        y,
                        self._objective_instance.transform(metric_pred),
                        sample_weight,
                    )
                )
            )

        # add the training metrics
        for metric in metrics:
            add_metric(pred, y, sample_weight, metric, "train")

        # add any eval metrics, if they exist
        for i, (X_eval, y_eval, sample_weight_eval) in enumerate(eval_set):
            for metric in metrics:
                add_metric(
                    eval_preds[i],
                    y_eval,
                    sample_weight_eval,
                    metric,
                    "eval-{}".format(i),
                )

        # print the metrics
        if verbose:

            def format(set_name: str, metric_name: str, value: float) -> str:
                return "\t{}-{}:".format(set_name, metric_name) + f"{value: 8.4f}"

            msg = "[{}]".format(iteration)
            for k, v in eval_result.items():
                for m, values in v.items():
                    msg += format(k, str(m), values[-1])
            print(msg)

    # check the types of the eval set and add sample weight if none
    def _process_eval_set(
        self, eval_set: List[Tuple[cn.ndarray, ...]]
    ) -> List[Tuple[cn.ndarray, cn.ndarray, cn.ndarray]]:
        new_eval_set: List[Tuple[cn.ndarray, cn.ndarray, cn.ndarray]] = []
        for tuple in eval_set:
            assert len(tuple) in [2, 3]
            if len(tuple) == 2:
                new_eval_set.append(
                    check_X_y(tuple[0], tuple[1]) + (cn.ones(tuple[1].shape[0]),)
                )
            else:
                new_eval_set.append(
                    check_X_y(tuple[0], tuple[1])
                    + (check_sample_weight(tuple[2], tuple[1].shape[0]),)
                )

        return new_eval_set

    def _get_weighted_gradient(
        self,
        y: cn.ndarray,
        pred: cn.ndarray,
        sample_weight: cn.ndarray,
        learning_rate: float,
    ) -> Tuple[cn.ndarray, cn.ndarray]:
        """Computes the weighted gradient and Hessian for the given predictions
        and labels.

        Also applies a pre-rounding step to ensure reproducible floating
        point summation.
        """
        # check input dimensions are consistent
        assert y.ndim == pred.ndim == 2, (y.shape, pred.shape)
        g, h = self._objective_instance.gradient(
            y, self._objective_instance.transform(pred)
        )

        assert g.ndim == h.ndim == 2
        assert g.dtype == h.dtype == cn.float64, "g.dtype={}, h.dtype={}".format(
            g.dtype, h.dtype
        )
        assert g.shape == h.shape

        # apply weights and learning rate
        g = g * sample_weight[:, None] * learning_rate
        # ensure hessians are not too small for numerical stability
        h = cn.maximum(h * sample_weight[:, None], 1e-8)

        # apply subsample
        if self.subsample < 1.0:
            generator = cn.random.Generator(
                cn.random.XORWOW(seed=self.random_state_.randint(0, 2**32))
            )
            mask = generator.binomial(1, self.subsample, size=y.shape[0])
            g *= mask[:, None]
            h *= mask[:, None]

        return g, h

    def _partial_fit(
        self,
        X: cn.ndarray,
        y: cn.ndarray,
        *,
        sample_weight: Optional[cn.ndarray] = None,
        eval_set: List[Tuple[cn.ndarray, ...]] = [],
        eval_result: EvalResult = {},
    ) -> Self:
        # check inputs
        X, y = check_X_y(X, y)
        _eval_set = self._process_eval_set(eval_set)
        sample_weight = check_sample_weight(sample_weight, y.shape[0])

        if self.n_features_in_ != X.shape[1]:
            raise ValueError(
                "X.shape[1] = {} should be equal to {}".format(
                    X.shape[1], self.n_features_in_
                )
            )

        # avoid appending to an existing eval result
        eval_result.clear()

        # current model prediction
        train_pred = self._predict(X)
        eval_preds = [self._predict(X_eval) for X_eval, _, _ in _eval_set]

        # callbacks before training
        for c in self.callbacks:
            c.before_training(self)

        for i in range(self.n_estimators):

            # callbacks before iteration
            if any((c.before_iteration(self, i, eval_result) for c in self.callbacks)):
                break

            # obtain gradients
            g, h = self._get_weighted_gradient(
                y, train_pred, sample_weight, self.learning_rate
            )

            # build new model
            self.models_.append(
                deepcopy(self.base_models[i % len(self.base_models)])
                .set_random_state(self.random_state_)
                .fit(X, g, h)
            )

            # update current predictions
            train_pred += self.models_[-1].predict(X)
            for i, (X_eval, _, _) in enumerate(_eval_set):
                eval_preds[i] += self.models_[-1].predict(X_eval)

            # evaluate our progress
            model_idx = len(self.models_) - 1
            self._compute_metrics(
                model_idx,
                train_pred,
                eval_preds,
                y,
                sample_weight,
                self._metrics,
                self.verbose,
                _eval_set,
                eval_result,
            )

            # callbacks after iteration
            if any(
                (
                    c.after_iteration(self, model_idx, eval_result)
                    for c in self.callbacks
                )
            ):
                break

        # callbacks after training
        for c in self.callbacks:
            c.after_training(self)

        return self

    def update(
        self,
        X: cn.ndarray,
        y: cn.ndarray,
        *,
        sample_weight: Optional[cn.ndarray] = None,
        eval_set: List[Tuple[cn.ndarray, ...]] = [],
        eval_result: EvalResult = {},
    ) -> Self:
        """Update a gradient boosting model from the training set (X, y). This
        method does not add any new models to the ensemble, only updates
        existing models to fit the new data.

        Parameters
        ----------
        X :
            The training input samples.
        y :
            The target values (class labels) as integers or as floating point numbers.
        sample_weight :
            Sample weights. If None, then samples are equally weighted.
        eval_set :
            A list of (X, y) or (X, y, w) tuples.
            The metric will be evaluated on each tuple.
        eval_result :
            Returns evaluation result dictionary on training completion.
        Returns
        -------
        self :
            Returns self.
        """

        # check inputs
        X, y = check_X_y(X, y)
        _eval_set = self._process_eval_set(eval_set)

        sample_weight = check_sample_weight(sample_weight, y.shape[0])

        assert hasattr(self, "is_fitted_") and self.is_fitted_

        if self.n_features_in_ != X.shape[1]:
            raise ValueError(
                "X.shape[1] = {} should be equal to {}".format(
                    X.shape[1], self.n_features_in_
                )
            )

        # avoid appending to an existing eval result
        eval_result.clear()

        # update the model initialisation
        self.model_init_ = self._objective_instance.initialise_prediction(
            y, sample_weight, self.init == "average"
        )

        for m in self.models_:
            m.clear()

        # current model prediction
        train_pred = self._predict(X)
        eval_preds = [self._predict(X_eval) for X_eval, _, _ in _eval_set]

        for i, m in enumerate(self.models_):
            # obtain gradients
            g, h = self._get_weighted_gradient(
                y, train_pred, sample_weight, self.learning_rate
            )

            m.update(X, g, h)

            train_pred += m.predict(X)
            for i, (X_eval, _, _) in enumerate(_eval_set):
                eval_preds[i] += self.models_[-1].predict(X_eval)

            # evaluate our progress
            self._compute_metrics(
                i,
                train_pred,
                eval_preds,
                y,
                sample_weight,
                self._metrics,
                self.verbose,
                _eval_set,
                eval_result,
            )
        return self

    def fit(
        self,
        X: cn.ndarray,
        y: cn.ndarray,
        *,
        sample_weight: cn.ndarray,
        eval_set: List[Tuple[cn.ndarray, ...]] = [],
        eval_result: EvalResult = {},
    ) -> Self:
        """Build a gradient boosting model from the training set (X, y).

        Parameters
        ----------
        X :
            The training input samples.
        y :
            The target values (class labels) as integers or as floating point numbers.
        sample_weight :
            Sample weights. If None, then samples are equally weighted.
        eval_set :
            A list of (X, y) or (X, y, w) tuples.
            The metric will be evaluated on each tuple.
        eval_result :
            Returns evaluation result dictionary on training completion.
        Returns
        -------
        self :
            Returns self.
        """
        sample_weight = check_sample_weight(sample_weight, len(y))
        self.n_features_in_ = X.shape[1]
        self.models_: List[BaseModel] = []
        # initialise random state if an integer was passed
        self.random_state_ = check_random_state(self.random_state)

        # setup objective
        if isinstance(self.objective, str):
            self._objective_instance = objectives[self.objective]()
        elif isinstance(self.objective, BaseObjective):
            self._objective_instance = self.objective
        else:
            raise ValueError(
                "Expected objective to be a string or instance of BaseObjective"
            )

        self._metrics = self._setup_metrics()

        self.model_init_ = self._objective_instance.initialise_prediction(
            y, sample_weight, self.init == "average"
        )
        self.is_fitted_ = True

        return self._partial_fit(
            X,
            y,
            sample_weight=sample_weight,
            eval_set=eval_set,
            eval_result=eval_result,
        )

    def __len__(self) -> int:
        """Returns the number of models in the ensemble.

        Returns:
            int: The number of models in the `models_` attribute.
        """
        return len(self.models_)

    def __getitem__(self, i: int) -> BaseModel:
        """Retrieve the model at the specified index.

        Args:
            i (int): The index of the model to retrieve.

        Returns:
            BaseModel: The model at the specified index.
        """
        return self.models_[i]

    def __iter__(self) -> Any:
        """Returns an iterator over the models in the estimator.

        Yields:
            Any: An iterator over the models in the `models_` attribute.
        """
        return iter(self.models_)

    def __mul__(self, scalar: Any) -> Self:
        """Gradient boosted models are linear in the predictions before the
        non-linear link function is applied. This means that the model can be
        multiplied by a scalar, which subsequently scales all raw output
        predictions. This is useful for ensembling models.

        Parameters
        ----------
        scalar : numeric
            The scalar value to multiply with the model.
        Returns
        -------
        new : object
            A new instance of the model with all internal models and initial model
            multiplied by the given scalar.
        Raises
        ------
        ValueError
            If the provided scalar is not a numeric value.
        """

        if not np.isscalar(scalar):
            raise ValueError("Can only multiply by scalar")
        new = deepcopy(self)
        new.models_ = [m * scalar for m in self.models_]
        new.model_init_ = self.model_init_ * scalar
        return new

    def _predict(self, X: cn.ndarray) -> cn.ndarray:
        check_is_fitted(self, "is_fitted_")
        if X.shape[1] != self.n_features_in_:
            raise ValueError(
                "X.shape[1] = {} should be equal to {}".format(
                    X.shape[1], self.n_features_in_
                )
            )
        pred = cn.empty((X.shape[0],) + self.model_init_.shape, dtype=cn.float64)
        pred[:] = self.model_init_
        for m in self.models_:
            pred += m.predict(X)
        return pred

    def dump_models(self) -> str:
        """Dumps the models in the current instance to a string.

        Returns:
            str: A string representation of the models.
        """
        check_is_fitted(self, "is_fitted_")
        text = "init={}\n".format(self.model_init_)
        for m in self.models_:
            text += str(m)
        return text

    def global_attributions(
        self,
        X: cn.array,
        y: cn.array,
        *,
        metric: Optional[BaseMetric] = None,
        random_state: Optional[np.random.RandomState] = None,
        n_samples: int = 5,
        check_efficiency: bool = False,
    ) -> Tuple[cn.array, cn.array]:
        r"""Compute global feature attributions for the model. Global
        attributions show the effect of a feature on a model's loss function.

        We use a Shapley value approach to compute the attributions:
        :math:`Sh_i(v)=\frac{1}{|N|!} \sum_{\sigma \in \mathfrak{S}_d} \big[ v([\sigma]_{i-1} \cup\{i\}) - v([\sigma]_{i-1}) \big],`
        where :math:`v` is the model's loss function, :math:`N` is the set of features, and :math:`\mathfrak{S}_d` is the set of all permutations of the features.
        :math:`[\sigma]_{i-1}` represents the set of players ranked lower than :math:`i` in the ordering :math:`\sigma`.

        In effect the shapley value shows the effect of adding a feature to the model, averaged over all possible orderings of the features. In our case the above function is approximated using an antithetic-sampling method [#]_, where `n_samples` corresponds to pairs of permutation samples. This method also returns the standard error, which decreases according to :math:`1/\sqrt{n\_samples}`.

        This definition of attributions requires removing a feature from the active set. We use a random sample of values from X to fill in the missing feature values. This choice of background distribution corresponds to an 'interventional' Shapley value approach discussed in [#]_.


        .. [#] Mitchell, Rory, et al. "Sampling permutations for shapley value estimation." Journal of Machine Learning Research 23.43 (2022): 1-46.
        .. [#] Covert, Ian, Scott M. Lundberg, and Su-In Lee. "Understanding global feature contributions with additive importance measures." Advances in Neural Information Processing Systems 33 (2020): 17212-17223.

        The method uses memory (and time) proportional to :math:`n\_samples \times n\_features \times n\_background\_samples`. Reduce the number of background samples or the size of X to speed up computation and reduce memory usage. X does not need to be the entire training set to get useful estimates.

        See the method :func:`~legateboost.BaseModel.local_attributions` for the effect of features on individual prediction outputs.

        Parameters
        ----------
        X : cn.array
            The input data.
        y : cn.array
            The target values.
        metric : BaseMetric, optional
            The metric to evaluate the model. If None, the model default metric is used.
        random_state : int, optional
            The random state for reproducibility.
        n_samples : int, optional
            The number of sample pairs to use in the antithetic sampling method.
        check_efficiency : bool, optional
            If True, check that shapley values + null coalition add up to the final loss for X, y (the so called efficiency property of Shapley values)'.

        Returns
        -------
        cn.array
            The Shapley value estimates for each feature. The last value is the null coalition loss. The sum of this array results in the loss for X, y.
        cn.array
            The standard error of the Shapley value esimates, with respect to `n_samples`. The standard error decreases according to :math:`1/\sqrt{n\_samples}`.
        """  # noqa: E501
        check_is_fitted(self, "is_fitted_")
        return global_shapley_attributions(
            self,
            X,
            y,
            metric,
            random_state,
            n_samples,
            check_efficiency,
        )

    def local_attributions(
        self,
        X: cn.array,
        X_background: cn.array,
        *,
        random_state: Optional[np.random.RandomState] = None,
        n_samples: int = 5,
        check_efficiency: bool = False,
    ) -> Tuple[cn.array, cn.array]:
        r"""Local feature attributions for model predictions. Shows the effect
        of a feature on each output prediction. See the definition of Shapley
        values in :func:`~legateboost.BaseModel.global_attributions`, where the
        :math:`v` function is here the model prediction instead of the loss
        function.

        Parameters
        ----------
        X : cn.array
            The input data.
        X_background : cn.array
            The background data to use for missing feature values. This could be a random sample of training data (e.g. between 10-100 instances).
        random_state : int, optional
            The random state for reproducibility.
        n_samples : int
            The number of sample pairs to use in the antithetic sampling method.
        check_efficiency : bool
            If True, check that shapley values + null prediction add up to the final predictions for X (the so called efficiency property of Shapley values).


        Returns
        -------
        cn.array
            The Shapley value estimates for each feature. The final value is the 'null prediction', where all features are turned off. The sum of this array results in the model prediction.
        cn.array
            The standard error of the Shapley value esimates, with respect to `n_samples`. The standard error decreases according to :math:`1/\sqrt{n\_samples}`.
        """  # noqa: E501
        check_is_fitted(self, "is_fitted_")
        return local_shapley_attributions(
            self,
            X,
            X_background,
            random_state,
            n_samples,
            check_efficiency,
        )


class LBRegressor(LBBase, RegressorMixin):
    """Implementation of a gradient boosting algorithm for regression problems.
    Learns component models to iteratively improve a loss function.

    Parameters
    ----------
    n_estimators :
        The number of boosting stages to perform.
    objective :
        The loss function to optimize. Possible values are ['squared_error'].
    metric :
        Metric for evaluation. 'default' indicates for the objective function to choose
        the accompanying metric. Possible values: ['mse'] or instance of BaseMetric. Can
        be a list multiple metrics.
    learning_rate :
        The learning rate shrinks the contribution of each model.
    subsample :
        The fraction of samples to be used for fitting the individual base models.
    init :
        The initial prediction of the model. If `None`, the initial prediction
        is zero. If 'average', the initial prediction minimises a second order
        approximation of the loss-function (simply the mean label in the case of
        regression).
    base_models :
        The base models to use for each iteration. The model used in each iteration
        i is base_models[i % len(base_models)].
    callbacks :
        List of callbacks to apply during training e.g. early stopping.
        See `callbacks` module for more information.
    verbose :
        Controls the verbosity when fitting and predicting.
    random_state :
        Controls the randomness of the estimator. Pass an int for reproducible
        results across multiple function calls.

    Attributes
    ----------
    n_features_in_ :
        The number of features when `fit` is performed.
    is_fitted_ :
        Whether the estimator has been fitted.
    models_ :
        list of models from each iteration.


    See Also
    --------
    LBClassifier

    Examples
    --------
    >>> import cupynumeric as cn
    >>> import legateboost as lbst
    >>> X = cn.random.random((1000, 10))
    >>> y = cn.random.random(X.shape[0])
    >>> model = lbst.LBRegressor(verbose=1,
    ... n_estimators=100, random_state=0, max_depth=2).fit(X, y)
    >>> model.predict(X)
    """

    def __init__(
        self,
        *,
        n_estimators: int = 100,
        objective: Union[str, BaseObjective] = "squared_error",
        metric: Union[str, BaseMetric, list[Union[str, BaseMetric]]] = "default",
        learning_rate: float = 0.1,
        subsample: float = 1.0,
        init: Union[str, None] = "average",
        base_models: Tuple[BaseModel, ...] = (Tree(max_depth=3),),
        callbacks: Sequence[TrainingCallback] = (),
        verbose: int = 0,
        random_state: Optional[np.random.RandomState] = None,
    ) -> None:
        super().__init__(
            n_estimators=n_estimators,
            objective=objective,
            metric=metric,
            learning_rate=learning_rate,
            subsample=subsample,
            init=init,
            base_models=base_models,
            callbacks=callbacks,
            verbose=verbose,
            random_state=random_state,
        )

    def _more_tags(self) -> Any:
        return {
            "multioutput": True,
        }

    def partial_fit(
        self,
        X: cn.ndarray,
        y: cn.ndarray,
        *,
        sample_weight: cn.ndarray = None,
        eval_set: List[Tuple[cn.ndarray, ...]] = [],
        eval_result: EvalResult = {},
    ) -> LBBase:
        """This method is used for incremental (online) training of the model.
        An additional `n_estimators` models will be added to the ensemble.

        Parameters
        ----------
        X :
            The input samples.
        y : cn.ndarray
            The target values.
        sample_weight :
            Individual weights for each sample. If None, then samples
            are equally weighted.
        eval_set :
            A list of (X, y) or (X, y, w) tuples.
            The metric will be evaluated on each tuple.
        eval_result :
            Returns evaluation result dictionary on training completion.
        Returns
        -------
        self :
            Returns self.
        """
        if not hasattr(self, "is_fitted_"):
            return self.fit(
                X,
                y,
                sample_weight=sample_weight,
                eval_set=eval_set,
                eval_result=eval_result,
            )
        return super()._partial_fit(
            X,
            y,
            sample_weight=sample_weight,
            eval_set=eval_set,
            eval_result=eval_result,
        )

    def fit(
        self,
        X: cn.ndarray,
        y: cn.ndarray,
        *,
        sample_weight: cn.ndarray = None,
        eval_set: List[Tuple[cn.ndarray, ...]] = [],
        eval_result: EvalResult = {},
    ) -> "LBRegressor":
        X, y = check_X_y(X, y)
        return super().fit(
            X,
            y,
            sample_weight=sample_weight,
            eval_set=eval_set,
            eval_result=eval_result,
        )

    def predict(self, X: cn.ndarray) -> cn.ndarray:
        """Predict labels for samples in X.

        Parameters
        ----------
        X :
            Input data.

        Returns
        -------
        cn.ndarray
            Predicted labels for X.
        """
        X = check_X_y(X)
        check_is_fitted(self, "is_fitted_")
        pred = self._objective_instance.transform(super()._predict(X))
        if pred.shape[1] == 1:
            pred = pred.squeeze(axis=1)
        return pred


class LBClassifier(LBBase, ClassifierMixin):
    """Implements a gradient boosting algorithm for classification problems.

    Parameters
    ----------
    n_estimators :
        The number of boosting stages to perform.
    objective :
        The loss function to be optimized. Possible values: ['log_loss', 'exp']
        or instance of BaseObjective.
    metric :
        Metric for evaluation. 'default' indicates for the objective function to
        choose the accompanying metric. Possible values: ['log_loss', 'exp'] or
        instance of BaseMetric. Can be a list multiple metrics.
    learning_rate :
        The learning rate shrinks the contribution of each model.
    subsample :
        The fraction of samples to be used for fitting the individual base models.
    init :
        The initial prediction of the model. If `None`, the initial prediction
        is zero. If 'average', the initial prediction minimises a second order
        approximation of the loss-function.
    base_models:
        The base models to use for each iteration. The model used in each iteration
        i is base_models[i % len(base_models)].
    callbacks :
        List of callbacks to apply during training e.g. early stopping.
        See `callbacks` module for more information.
    verbose :
        Controls the verbosity of the boosting process.
    random_state :
        Controls the randomness of the estimator. Pass an int for reproducible output
        across multiple function calls.

    Attributes
    ----------
    classes_ :
        The class labels.
    n_features_ :
        The number of features.
    n_classes_ :
        The number of classes.
    models_ :
        list of models from each iteration.

    See Also
    --------
    LBRegressor

    Examples
    --------
    >>> import cupynumeric as cn
    >>> import legateboost as lbst
    >>> X = cn.random.random((1000, 10))
    >>> y = cn.random.randint(0, 2, X.shape[0])
    >>> model = lbst.LBClassifier(verbose=1, n_estimators=100,
    ...     random_state=0, max_depth=2).fit(X, y)
    >>> model.predict(X)
    """

    def __init__(
        self,
        *,
        n_estimators: int = 100,
        objective: Union[str, BaseObjective] = "log_loss",
        metric: Union[str, BaseMetric, list[Union[str, BaseMetric]]] = "default",
        learning_rate: float = 0.1,
        subsample: float = 1.0,
        init: Union[str, None] = "average",
        base_models: Tuple[BaseModel, ...] = (Tree(max_depth=3),),
        callbacks: Sequence[TrainingCallback] = (),
        verbose: int = 0,
        random_state: Optional[np.random.RandomState] = None,
    ) -> None:
        super().__init__(
            n_estimators=n_estimators,
            objective=objective,
            metric=metric,
            learning_rate=learning_rate,
            subsample=subsample,
            init=init,
            base_models=base_models,
            callbacks=callbacks,
            verbose=verbose,
            random_state=random_state,
        )
        # two models cannot be added if they have different classes
        self._add_behaviour.update({"classes_": AddMember.ASSERT_SAME})

    def partial_fit(
        self,
        X: cn.ndarray,
        y: cn.ndarray,
        *,
        classes: Optional[cn.ndarray] = None,
        sample_weight: cn.ndarray = None,
        eval_set: List[Tuple[cn.ndarray, ...]] = [],
        eval_result: EvalResult = {},
    ) -> LBBase:
        """This method is used for incremental fitting on a batch of samples.
        Requires the classes to be provided up front, as they may not be
        inferred from the first batch.

        Parameters
        ----------
        X :
            The training input samples.
        y :
            The target values
        classes :
            The unique labels of the target. Must be provided at the first call.
        sample_weight :
            Weights applied to individual samples (1D array). If None, then
            samples are equally weighted.
        eval_set :
            A list of (X, y) or (X, y, w) tuples.
            The metric will be evaluated on each tuple.
        eval_result :
            Returns evaluation result dictionary on training completion.

        Returns
        -------
        self :
            Returns self.

        Raises
        ------
        ValueError
            If the classes provided are not whole numbers, or
            if provided classes do not match previous fit.
        """
        if classes is not None and not hasattr(self, "classes_"):
            self.classes_ = classes
            assert np.issubdtype(self.classes_.dtype, np.integer) or np.issubdtype(
                self.classes_.dtype, np.floating
            ), "y must be integer or floating type"

            if np.issubdtype(self.classes_.dtype, np.floating):
                whole_numbers = cn.all(self.classes_ == cn.floor(self.classes_))
                if not whole_numbers:
                    raise ValueError("Unknown label type: ", self.classes_)

        else:
            assert self.is_fitted_
            if classes is not None and cn.any(self.classes_ != classes):
                raise ValueError("classes must match previous fit")

        if not hasattr(self, "is_fitted_"):
            return self.fit(
                X,
                y,
                sample_weight=sample_weight,
                eval_set=eval_set,
                eval_result=eval_result,
            )

        return super()._partial_fit(
            X,
            y,
            sample_weight=sample_weight,
            eval_set=eval_set,
            eval_result=eval_result,
        )

    def fit(
        self,
        X: cn.ndarray,
        y: cn.ndarray,
        *,
        sample_weight: cn.ndarray = None,
        eval_set: List[Tuple[cn.ndarray, ...]] = [],
        eval_result: EvalResult = {},
    ) -> "LBClassifier":
        if hasattr(y, "ndim") and y.ndim > 1:
            warnings.warn(
                "A column-vector y was passed when a 1d array was expected.",
                DataConversionWarning,
            )
        X, y = check_X_y(X, y)

        # Validate classifier inputs
        if y.size <= 1:
            raise ValueError("y has only 1 sample in classifer training.")

        self.classes_ = cn.unique(y.squeeze())
        assert np.issubdtype(self.classes_.dtype, np.integer) or np.issubdtype(
            self.classes_.dtype, np.floating
        ), "y must be integer or floating type"

        if np.issubdtype(self.classes_.dtype, np.floating):
            whole_numbers = cn.all(self.classes_ == cn.floor(self.classes_))
            if not whole_numbers:
                raise ValueError("Unknown label type: ", self.classes_)

        super().fit(
            X,
            y,
            sample_weight=sample_weight,
            eval_set=eval_set,
            eval_result=eval_result,
        )
        return self

    def predict_raw(self, X: cn.ndarray) -> cn.ndarray:
        """Predict pre-transformed values for samples in X. E.g. before
        applying a sigmoid function.

        Parameters
        ----------

        X :
            The input samples.

        Returns
        -------

        y :
            The predicted raw values for each sample in X.
        """
        X = check_X_y(X)
        return super()._predict(X)

    def predict_proba(self, X: cn.ndarray) -> cn.ndarray:
        """Predict class probabilities for samples in X.

        Parameters
        ----------

        X :
            The input samples.

        Returns
        -------

        y :
            The predicted class probabilities for each sample in X.
        """
        X = check_X_y(X)
        check_is_fitted(self, "is_fitted_")
        pred = self._objective_instance.transform(super()._predict(X))
        if pred.shape[1] == 1:
            pred = pred.reshape(-1)
            pred = cn.stack([1.0 - pred, pred], axis=1)
        return pred

    def predict(self, X: cn.ndarray) -> cn.ndarray:
        """Predict class labels for samples in X.

        Parameters
        ----------

        X :
            The input samples.

        Returns
        -------

        y :
            The predicted class labels for each sample in X.
        """
        return cn.argmax(self.predict_proba(X), axis=1)<|MERGE_RESOLUTION|>--- conflicted
+++ resolved
@@ -17,11 +17,7 @@
 from .models import BaseModel, Tree
 from .objectives import BaseObjective, objectives
 from .shapley import global_shapley_attributions, local_shapley_attributions
-<<<<<<< HEAD
-from .utils import PicklecupynumericMixin
-=======
-from .utils import AddableMixin, AddMember, PickleCunumericMixin
->>>>>>> 7f3e89bb
+from .utils import AddableMixin, AddMember, PickleCupynumericMixin
 
 if TYPE_CHECKING:
     from .callbacks import TrainingCallback
@@ -31,11 +27,7 @@
 __all__ = ["LBBase", "LBClassifier", "LBRegressor"]
 
 
-<<<<<<< HEAD
-class LBBase(BaseEstimator, PicklecupynumericMixin):
-=======
-class LBBase(BaseEstimator, PickleCunumericMixin, AddableMixin):
->>>>>>> 7f3e89bb
+class LBBase(BaseEstimator, PickleCupynumericMixin, AddableMixin):
     def __init__(
         self,
         *,
