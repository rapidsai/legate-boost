import numpy as np
import pytest
import scipy.stats as stats
from sklearn.datasets import make_regression

import cupynumeric as cn
import legateboost as lb
from legateboost.testing.utils import non_increasing


def test_basic():
    # tree loss can go to zero
    X = cn.array([[0.0], [1.0]])
    g = cn.array([[0.0], [-1.0]])
    h = cn.array([[1.0], [1.0]])
    model = (
        lb.models.Tree(max_depth=1, l2_regularization=0.0)
        .set_random_state(np.random.RandomState(2))
        .fit(X, g, h)
    )
    assert np.allclose(model.predict(X), np.array([[0.0], [1.0]]))


@pytest.mark.parametrize("num_outputs", [1, 5])
def test_improving_with_depth(num_outputs):
    rs = cn.random.RandomState(0)
    X = rs.random((10000, 100))
    g = rs.normal(size=(X.shape[0], num_outputs))
    h = rs.random(g.shape) + 0.1
    X, g, h = cn.array(X), cn.array(g), cn.array(h)
    y = -g / h
    metrics = []
    for max_depth in range(0, 12):
        model = (
            lb.models.Tree(max_depth=max_depth)
            .set_random_state(np.random.RandomState(2))
            .fit(X, g, h)
        )
        predict = model.predict(X)
        loss = ((predict - y) ** 2 * h).sum(axis=0) / h.sum(axis=0)
        loss = loss.mean()
        metrics.append(loss)

    assert non_increasing(metrics)
    assert metrics[-1] < metrics[0]


def test_max_depth():
    # we should be able to run deep trees with OOM
    max_depth = 20
    X = cn.random.random((2, 1))
    y = cn.array([500.0, 500.0])
    model = lb.LBRegressor(
        init=None,
        base_models=(lb.models.Tree(max_depth=max_depth),),
        learning_rate=1.0,
        n_estimators=1,
        random_state=0,
    )

    model.fit(X, y)


def test_l2_regularization():
    X = cn.array([[0.0], [0.0]])
    y = cn.array([500.0, 500.0])
    l2_regularization = 10.0
    model = lb.LBRegressor(
        init=None,
        base_models=(lb.models.Tree(l2_regularization=l2_regularization, max_depth=0),),
        learning_rate=1.0,
        n_estimators=1,
        random_state=0,
    )
    model.fit(X, y)
<<<<<<< HEAD
    assert np.isclose(model.predict(X)[0], y.sum() / (y.size + alpha))


def get_feature_distribution(model):
    histogram = cn.zeros(model.n_features_in_)
    for m in model:
        histogram += cn.histogram(
            m.feature, bins=model.n_features_in_, range=(0, model.n_features_in_)
        )[0]
    return histogram / histogram.sum()


def test_feature_sample():
    X, y = make_regression(
        n_samples=100, n_features=10, n_informative=2, random_state=0
    )

    # We have a distribution of how often each feature is used in the model
    # Hypothesis: the baseline model should use the best features more often and the
    # sampled model should use other features more often as it won't always see the
    # best features. So we expect the entropy of the baseline model feature
    # disribution to be lower than the sampled model
    # i.e. the sampled model should be closer to uniform distribution
    baseline_samples = []
    sampled_samples = []
    for trial in range(5):
        baseline_model = lb.LBRegressor(
            base_models=(lb.models.Tree(feature_fraction=1.0),), random_state=trial
        ).fit(X, y)
        sampled_model = lb.LBRegressor(
            base_models=(lb.models.Tree(feature_fraction=0.5),), random_state=trial
        ).fit(X, y)
        baseline_samples.append(stats.entropy(get_feature_distribution(baseline_model)))
        sampled_samples.append(stats.entropy(get_feature_distribution(sampled_model)))

    _, p = stats.mannwhitneyu(baseline_samples, sampled_samples, alternative="less")
    assert p < 0.05

    # the no features model contains only the bias term - no splits
    no_features_model = lb.LBRegressor(
        base_models=(lb.models.Tree(feature_fraction=0.0),), random_state=0
    ).fit(X, y)
    for m in no_features_model:
        assert m.num_nodes() == 1


def test_callable_feature_sample():
    def feature_fraction():
        return cn.array([0, 1, 0, 0, 0, 0, 0, 0, 0, 0], dtype=bool)

    rng = np.random.RandomState(0)
    X = rng.randn(100, 10)
    y = rng.randn(100)
    model = lb.LBRegressor(
        base_models=(lb.models.Tree(feature_fraction=feature_fraction),),
        random_state=0,
    ).fit(X, y)

    assert get_feature_distribution(model)[1] == 1.0

    def feature_fraction_int():
        return cn.array([0, 1, 0, 0, 0, 0, 0, 0, 0, 0])

    with pytest.raises(
        ValueError,
        match=r"feature_fraction must return a boolean array of shape \(n_features,\)",
    ):
        lb.LBRegressor(
            base_models=(lb.models.Tree(feature_fraction=feature_fraction_int),),
            random_state=0,
        ).fit(X, y)

    def feature_fraction_wrong_shape():
        return cn.array([0, 1, 0, 0, 0, 0, 0, 0, 0], dtype=bool)

    with pytest.raises(
        ValueError,
        match=r"feature_fraction must return a boolean array of shape \(n_features,\)",
    ):
        lb.LBRegressor(
            base_models=(
                lb.models.Tree(feature_fraction=feature_fraction_wrong_shape),
            ),
            random_state=0,
        ).fit(X, y)
=======
    assert np.isclose(model.predict(X)[0], y.sum() / (y.size + l2_regularization))
    model.update(X, y)
    assert np.isclose(model.predict(X)[0], y.sum() / (y.size + l2_regularization))


def test_l1_regularization():
    X = cn.array([[0.0], [0.0]])
    y = cn.array([500.0, 500.0])
    l1_regularization = 1.5
    model = lb.LBRegressor(
        init=None,
        base_models=(
            lb.models.Tree(
                l2_regularization=0.0, l1_regularization=l1_regularization, max_depth=0
            ),
        ),
        learning_rate=1.0,
        n_estimators=1,
        random_state=0,
    )
    model.fit(X, y)
    assert np.isclose(model.predict(X)[0], (y.sum() - l1_regularization) / (y.size))
    model.update(X, y)
    assert np.isclose(model.predict(X)[0], (y.sum() - l1_regularization) / (y.size))

    y = cn.array([0.5, 0.5])
    model.fit(X, y)
    assert np.isclose(model.predict(X)[0], 0.0)
    model.update(X, y)
    assert np.isclose(model.predict(X)[0], 0.0)


def test_min_split_gain():
    # grow two trees with the same data, but one with min_split_gain=10.0
    # we should observe a smaller tree with higher min_split_gain
    rng = np.random.RandomState(0)
    X = rng.random((100, 1))
    y = rng.random(100)
    model_a = lb.LBRegressor(
        init=None,
        base_models=(lb.models.Tree(min_split_gain=0.0, max_depth=12),),
        learning_rate=1.0,
        n_estimators=1,
        random_state=0,
    )
    model_a.fit(X, y)
    num_leaves_a = cn.sum(model_a[0].hessian > 0.0)
    min_split_gain = 0.03
    model_b = lb.LBRegressor(
        init=None,
        base_models=(lb.models.Tree(min_split_gain=min_split_gain, max_depth=12),),
        learning_rate=1.0,
        n_estimators=1,
        random_state=0,
    )
    model_b.fit(X, y)
    num_leaves_b = cn.sum(model_b[0].hessian > 0.0)
    assert num_leaves_b < num_leaves_a
    model_a_root_gain = model_a[0].gain[0]
    model_b_root_gain = model_b[0].gain[0]
    assert np.isclose(model_a_root_gain, model_b_root_gain + min_split_gain)
>>>>>>> 03fa0909
<|MERGE_RESOLUTION|>--- conflicted
+++ resolved
@@ -73,8 +73,9 @@
         random_state=0,
     )
     model.fit(X, y)
-<<<<<<< HEAD
-    assert np.isclose(model.predict(X)[0], y.sum() / (y.size + alpha))
+    assert np.isclose(model.predict(X)[0], y.sum() / (y.size + l2_regularization))
+    model.update(X, y)
+    assert np.isclose(model.predict(X)[0], y.sum() / (y.size + l2_regularization))
 
 
 def get_feature_distribution(model):
@@ -159,10 +160,6 @@
             ),
             random_state=0,
         ).fit(X, y)
-=======
-    assert np.isclose(model.predict(X)[0], y.sum() / (y.size + l2_regularization))
-    model.update(X, y)
-    assert np.isclose(model.predict(X)[0], y.sum() / (y.size + l2_regularization))
 
 
 def test_l1_regularization():
@@ -220,5 +217,4 @@
     assert num_leaves_b < num_leaves_a
     model_a_root_gain = model_a[0].gain[0]
     model_b_root_gain = model_b[0].gain[0]
-    assert np.isclose(model_a_root_gain, model_b_root_gain + min_split_gain)
->>>>>>> 03fa0909
+    assert np.isclose(model_a_root_gain, model_b_root_gain + min_split_gain)