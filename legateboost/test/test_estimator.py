--- conflicted
+++ resolved
@@ -5,11 +5,7 @@
 import cunumeric as cn
 import legateboost as lb
 
-<<<<<<< HEAD
-from . import utils
-=======
 from .utils import non_increasing, sanity_check_tree_stats
->>>>>>> 998b9ea2
 
 
 def test_init():
@@ -25,35 +21,6 @@
     assert cn.allclose(model.model_init_, y[0:50].mean(axis=0))
 
 
-<<<<<<< HEAD
-=======
-@pytest.mark.parametrize("num_outputs", [1, 5])
-@pytest.mark.parametrize("objective", ["squared_error", "normal", "quantile"])
-def test_regressor(num_outputs, objective):
-    if objective == "quantile" and num_outputs > 1:
-        pytest.skip("Quantile objective not implemented for multi-output")
-    np.random.seed(2)
-    X = cn.random.random((100, 10))
-    y = cn.random.random((X.shape[0], num_outputs))
-    eval_result = {}
-    model = lb.LBRegressor(
-        n_estimators=20,
-        objective=objective,
-        max_depth=3,
-        random_state=2,
-        learning_rate=0.1,
-    ).fit(X, y, eval_result=eval_result)
-    loss_recomputed = model._metrics[0].metric(y, model.predict(X), cn.ones(y.shape[0]))
-    loss = next(iter(eval_result["train"].values()))
-    assert np.isclose(loss[-1], loss_recomputed)
-    assert non_increasing(loss)
-
-    # test print
-    model.dump_trees()
-    sanity_check_tree_stats(model.models_)
-
-
->>>>>>> 998b9ea2
 def test_update():
     np.random.seed(2)
     X = cn.random.random((1000, 10))
@@ -97,27 +64,6 @@
 def test_regressor(num_outputs, objective, base_models):
     if objective == "quantile" and num_outputs > 1:
         pytest.skip("Quantile objective not implemented for multi-output")
-<<<<<<< HEAD
-=======
-    np.random.seed(3)
-    X = cn.random.random((100, 10))
-    y = cn.random.random((X.shape[0], num_outputs))
-    metrics = []
-    for max_depth in range(0, 10):
-        eval_result = {}
-        lb.LBRegressor(
-            n_estimators=2, random_state=0, max_depth=max_depth, objective=objective
-        ).fit(X, y, eval_result=eval_result)
-        loss = next(iter(eval_result["train"].values()))
-        metrics.append(loss[-1])
-    assert non_increasing(metrics)
-
-
-@pytest.mark.parametrize("num_outputs", [1, 5])
-def test_regressor_weights(num_outputs):
-    """We expect that a tree with high enough depth/learning rate will reach 0
-    training loss.
->>>>>>> 998b9ea2
 
     np.random.seed(2)
     X = cn.random.random((100, 10))
@@ -133,9 +79,9 @@
     loss_recomputed = model._metrics[0].metric(y, model.predict(X), cn.ones(y.shape[0]))
     loss = next(iter(eval_result["train"].values()))
     assert np.isclose(loss[-1], loss_recomputed)
-    assert utils.non_increasing(loss)
+    assert non_increasing(loss)
 
-    utils.sanity_check_tree_stats(model)
+    sanity_check_tree_stats(model)
 
 
 @pytest.fixture
@@ -176,48 +122,10 @@
     loss = metric.metric(y, proba, cn.ones(y.shape[0]))
     train_loss = next(iter(eval_result["train"].values()))
     assert np.isclose(train_loss[-1], loss)
-<<<<<<< HEAD
-    assert utils.non_increasing(train_loss)
+    assert non_increasing(train_loss)
     # better than random guessing accuracy
     assert model.score(X, y) > 1 / num_class
-    utils.sanity_check_tree_stats(model)
-=======
-    assert non_increasing(train_loss)
-    assert model.score(X, y) > 0.7
-    sanity_check_tree_stats(model.models_)
-
-
-@pytest.mark.parametrize("num_class", [2, 5])
-@pytest.mark.parametrize("objective", ["log_loss", "exp"])
-def test_classifier_weights(num_class, objective):
-    np.random.seed(7)
-    X = cn.random.random((100, 10))
-    y = cn.random.randint(0, num_class, X.shape[0])
-    w = cn.random.random(X.shape[0])
-    eval_result = {}
-    lb.LBClassifier(
-        n_estimators=10, learning_rate=1.0, max_depth=10, objective=objective
-    ).fit(X, y, w, eval_result=eval_result)
-    loss = next(iter(eval_result["train"].values()))
-    assert np.isclose(loss[-1], 0.0, atol=1e-3)
-
-
-@pytest.mark.parametrize("num_class", [2, 5])
-@pytest.mark.parametrize("objective", ["log_loss", "exp"])
-def test_classifier_improving_with_depth(num_class, objective):
-    np.random.seed(3)
-    X = cn.random.random((100, 10))
-    y = cn.random.randint(0, num_class, X.shape[0])
-    metrics = []
-    for max_depth in range(0, 5):
-        eval_result = {}
-        lb.LBClassifier(
-            n_estimators=2, random_state=0, max_depth=max_depth, objective=objective
-        ).fit(X, y, eval_result=eval_result)
-        loss = next(iter(eval_result["train"].values()))
-        metrics.append(loss[-1])
-    assert non_increasing(metrics)
->>>>>>> 998b9ea2
+    sanity_check_tree_stats(model)
 
 
 def test_normal_distribution():
